#!/usr/bin/env python
# coding=utf-8


import datetime
import hashlib
import os

import pytest
import tempfile
from sacred.serializer import json

sqlalchemy = pytest.importorskip("sqlalchemy")

from sacred.observers.sql import PlainSQLObserver
from sacred.observers.sql_bases import Host, Experiment, Run, Source, Resource


T1 = datetime.datetime(1999, 5, 4, 3, 2, 1, 0)
T2 = datetime.datetime(1999, 5, 5, 5, 5, 5, 5)


@pytest.fixture
def engine(request):
    """Engine configuration."""
    url = request.config.getoption("--sqlalchemy-connect-url")
    from sqlalchemy.engine import create_engine

    engine = create_engine(url)
    yield engine
    engine.dispose()


@pytest.fixture
def session(engine):
    from sqlalchemy.orm import sessionmaker, scoped_session

    connection = engine.connect()
    trans = connection.begin()
    session_factory = sessionmaker(bind=engine)
    # make session thread-local to avoid problems with sqlite (see #275)
    session = scoped_session(session_factory)
    yield session
    session.close()
    trans.rollback()
    connection.close()


@pytest.fixture
def sql_obs(session, engine):
    return PlainSQLObserver(engine, session)


@pytest.fixture
def sample_run():
    exp = {"name": "test_exp", "sources": [], "dependencies": [], "base_dir": "/tmp"}
    host = {
        "hostname": "test_host",
        "cpu": "Intel",
        "os": ["Linux", "Ubuntu"],
        "python_version": "3.4",
    }
    config = {"config": "True", "foo": "bar", "answer": 42}
    command = "run"
    meta_info = {"comment": "test run"}
    return {
        "_id": "FEDCBA9876543210",
        "ex_info": exp,
        "command": command,
        "host_info": host,
        "start_time": T1,
        "config": config,
        "meta_info": meta_info,
    }


@pytest.fixture
def tmpfile():
    # NOTE: instead of using a with block and delete=True we are creating and
    # manually deleting the file, such that we can close it before running the
    # tests. This is necessary since on Windows we can not open the same file
    # twice, so for the FileStorageObserver to read it, we need to close it.
    f = tempfile.NamedTemporaryFile(suffix=".py", delete=False)

    f.content = "import sacred\n"
    f.write(f.content.encode())
    f.flush()
    f.seek(0)
    f.md5sum = hashlib.md5(f.read()).hexdigest()

    f.close()

    yield f

    os.remove(f.name)


def test_sql_observer_started_event_creates_run(sql_obs, sample_run, session):
    sample_run["_id"] = None
    _id = sql_obs.started_event(**sample_run)
    assert _id is not None
    assert session.query(Run).count() == 1
    assert session.query(Host).count() == 1
    assert session.query(Experiment).count() == 1
    run = session.query(Run).first()
    assert run.to_json() == {
        "_id": _id,
        "command": sample_run["command"],
        "start_time": sample_run["start_time"],
        "heartbeat": None,
        "stop_time": None,
        "queue_time": None,
        "status": "RUNNING",
        "result": None,
        "meta": {"comment": sample_run["meta_info"]["comment"], "priority": 0.0},
        "resources": [],
        "artifacts": [],
        "host": sample_run["host_info"],
        "experiment": sample_run["ex_info"],
        "config": sample_run["config"],
        "captured_out": None,
        "fail_trace": None,
    }


def test_sql_observer_started_event_uses_given_id(sql_obs, sample_run, session):
    _id = sql_obs.started_event(**sample_run)
    assert _id == sample_run["_id"]
    assert session.query(Run).count() == 1
    db_run = session.query(Run).first()
    assert db_run.run_id == sample_run["_id"]


def test_fs_observer_started_event_saves_source(sql_obs, sample_run, session, tmpfile):
    sample_run["ex_info"]["sources"] = [[tmpfile.name, tmpfile.md5sum]]

    sql_obs.started_event(**sample_run)

    assert session.query(Run).count() == 1
    db_run = session.query(Run).first()
    assert session.query(Source).count() == 1
    assert len(db_run.experiment.sources) == 1
    source = db_run.experiment.sources[0]
    assert source.filename == tmpfile.name
    assert source.content == "import sacred\n"
    assert source.md5sum == tmpfile.md5sum


def test_sql_observer_heartbeat_event_updates_run(sql_obs, sample_run, session):
    sql_obs.started_event(**sample_run)

    info = {"my_info": [1, 2, 3], "nr": 7}
    outp = "some output"
    sql_obs.heartbeat_event(info=info, captured_out=outp, beat_time=T2, result=23.5)

    assert session.query(Run).count() == 1
    db_run = session.query(Run).first()
    assert db_run.heartbeat == T2
    assert db_run.result == 23.5
    assert json.decode(db_run.info) == info
    assert db_run.captured_out == outp


def test_sql_observer_completed_event_updates_run(sql_obs, sample_run, session):
    sql_obs.started_event(**sample_run)
    sql_obs.completed_event(stop_time=T2, result=42)

    assert session.query(Run).count() == 1
    db_run = session.query(Run).first()

    assert db_run.stop_time == T2
    assert db_run.result == 42
    assert db_run.status == "COMPLETED"


def test_sql_observer_interrupted_event_updates_run(sql_obs, sample_run, session):
    sql_obs.started_event(**sample_run)
    sql_obs.interrupted_event(interrupt_time=T2, status="INTERRUPTED")

    assert session.query(Run).count() == 1
    db_run = session.query(Run).first()

    assert db_run.stop_time == T2
    assert db_run.status == "INTERRUPTED"


def test_sql_observer_failed_event_updates_run(sql_obs, sample_run, session):
    sql_obs.started_event(**sample_run)
    fail_trace = ["lots of errors and", "so", "on..."]
    sql_obs.failed_event(fail_time=T2, fail_trace=fail_trace)

    assert session.query(Run).count() == 1
    db_run = session.query(Run).first()

    assert db_run.stop_time == T2
    assert db_run.status == "FAILED"
    assert db_run.fail_trace == "lots of errors and\nso\non..."


def test_sql_observer_artifact_event(sql_obs, sample_run, session, tmpfile):
    sql_obs.started_event(**sample_run)

    sql_obs.artifact_event("my_artifact.py", tmpfile.name)

    assert session.query(Run).count() == 1
    db_run = session.query(Run).first()

    assert len(db_run.artifacts) == 1
    artifact = db_run.artifacts[0]

    assert artifact.filename == "my_artifact.py"
    assert artifact.content.decode() == tmpfile.content


def test_fs_observer_resource_event(sql_obs, sample_run, session, tmpfile):
    sql_obs.started_event(**sample_run)

    sql_obs.resource_event(tmpfile.name)

    assert session.query(Run).count() == 1
    db_run = session.query(Run).first()

    assert len(db_run.resources) == 1
    res = db_run.resources[0]
    assert res.filename == tmpfile.name
    assert res.md5sum == tmpfile.md5sum
    assert res.content.decode() == tmpfile.content


def test_fs_observer_doesnt_duplicate_sources(sql_obs, sample_run, session, tmpfile):
<<<<<<< HEAD
    sql_obs2 = PlainSQLObserver(sql_obs.engine, session)
    sample_run['_id'] = None
    sample_run['ex_info']['sources'] = [[tmpfile.name, tmpfile.md5sum]]
=======
    sql_obs2 = SqlObserver(sql_obs.engine, session)
    sample_run["_id"] = None
    sample_run["ex_info"]["sources"] = [[tmpfile.name, tmpfile.md5sum]]
>>>>>>> e56ca370

    sql_obs.started_event(**sample_run)
    sql_obs2.started_event(**sample_run)

    assert session.query(Run).count() == 2
    assert session.query(Source).count() == 1


def test_fs_observer_doesnt_duplicate_resources(sql_obs, sample_run, session, tmpfile):
<<<<<<< HEAD
    sql_obs2 = PlainSQLObserver(sql_obs.engine, session)
    sample_run['_id'] = None
    sample_run['ex_info']['sources'] = [[tmpfile.name, tmpfile.md5sum]]
=======
    sql_obs2 = SqlObserver(sql_obs.engine, session)
    sample_run["_id"] = None
    sample_run["ex_info"]["sources"] = [[tmpfile.name, tmpfile.md5sum]]
>>>>>>> e56ca370

    sql_obs.started_event(**sample_run)
    sql_obs2.started_event(**sample_run)

    sql_obs.resource_event(tmpfile.name)
    sql_obs2.resource_event(tmpfile.name)

    assert session.query(Run).count() == 2
    assert session.query(Resource).count() == 1


def test_sql_observer_equality(sql_obs, engine, session):
    sql_obs2 = PlainSQLObserver(engine, session)
    assert sql_obs == sql_obs2

    assert not sql_obs != sql_obs2

    assert not sql_obs == "foo"
    assert sql_obs != "foo"<|MERGE_RESOLUTION|>--- conflicted
+++ resolved
@@ -228,15 +228,9 @@
 
 
 def test_fs_observer_doesnt_duplicate_sources(sql_obs, sample_run, session, tmpfile):
-<<<<<<< HEAD
     sql_obs2 = PlainSQLObserver(sql_obs.engine, session)
-    sample_run['_id'] = None
-    sample_run['ex_info']['sources'] = [[tmpfile.name, tmpfile.md5sum]]
-=======
-    sql_obs2 = SqlObserver(sql_obs.engine, session)
     sample_run["_id"] = None
     sample_run["ex_info"]["sources"] = [[tmpfile.name, tmpfile.md5sum]]
->>>>>>> e56ca370
 
     sql_obs.started_event(**sample_run)
     sql_obs2.started_event(**sample_run)
@@ -246,15 +240,9 @@
 
 
 def test_fs_observer_doesnt_duplicate_resources(sql_obs, sample_run, session, tmpfile):
-<<<<<<< HEAD
     sql_obs2 = PlainSQLObserver(sql_obs.engine, session)
-    sample_run['_id'] = None
-    sample_run['ex_info']['sources'] = [[tmpfile.name, tmpfile.md5sum]]
-=======
-    sql_obs2 = SqlObserver(sql_obs.engine, session)
     sample_run["_id"] = None
     sample_run["ex_info"]["sources"] = [[tmpfile.name, tmpfile.md5sum]]
->>>>>>> e56ca370
 
     sql_obs.started_event(**sample_run)
     sql_obs2.started_event(**sample_run)
