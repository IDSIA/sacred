#!/usr/bin/env python
# coding=utf-8


import datetime
import hashlib
import os

import pytest
import tempfile
from sacred.serializer import json

sqlalchemy = pytest.importorskip("sqlalchemy")

from sacred.observers.sql import SqlObserver
from sacred.observers.sql_bases import Host, Experiment, Run, Source, Resource


T1 = datetime.datetime(1999, 5, 4, 3, 2, 1, 0)
T2 = datetime.datetime(1999, 5, 5, 5, 5, 5, 5)


@pytest.fixture
def engine(request):
    """Engine configuration."""
    url = request.config.getoption("--sqlalchemy-connect-url")
    from sqlalchemy.engine import create_engine

    engine = create_engine(url)
    yield engine
    engine.dispose()


@pytest.fixture
def session(engine):
    from sqlalchemy.orm import sessionmaker, scoped_session

    connection = engine.connect()
    trans = connection.begin()
    session_factory = sessionmaker(bind=engine)
    # make session thread-local to avoid problems with sqlite (see #275)
    session = scoped_session(session_factory)
    yield session
    session.close()
    trans.rollback()
    connection.close()


@pytest.fixture
def sql_obs(session, engine):
    return SqlObserver(mock_args={'engine': engine, 'session': session})


@pytest.fixture
def sample_run():
    exp = {"name": "test_exp", "sources": [], "dependencies": [], "base_dir": "/tmp"}
    host = {
        "hostname": "test_host",
        "cpu": "Intel",
        "os": ["Linux", "Ubuntu"],
        "python_version": "3.4",
    }
    config = {"config": "True", "foo": "bar", "answer": 42}
    command = "run"
    meta_info = {"comment": "test run"}
    return {
        "_id": "FEDCBA9876543210",
        "ex_info": exp,
        "command": command,
        "host_info": host,
        "start_time": T1,
        "config": config,
        "meta_info": meta_info,
    }


@pytest.fixture
def tmpfile():
    # NOTE: instead of using a with block and delete=True we are creating and
    # manually deleting the file, such that we can close it before running the
    # tests. This is necessary since on Windows we can not open the same file
    # twice, so for the FileStorageObserver to read it, we need to close it.
    f = tempfile.NamedTemporaryFile(suffix=".py", delete=False)

    f.content = "import sacred\n"
    f.write(f.content.encode())
    f.flush()
    f.seek(0)
    f.md5sum = hashlib.md5(f.read()).hexdigest()

    f.close()

    yield f

    os.remove(f.name)


def test_sql_observer_started_event_creates_run(sql_obs, sample_run, session):
    sample_run["_id"] = None
    _id = sql_obs.started_event(**sample_run)
    assert _id is not None
    assert session.query(Run).count() == 1
    assert session.query(Host).count() == 1
    assert session.query(Experiment).count() == 1
    run = session.query(Run).first()
    assert run.to_json() == {
        "_id": _id,
        "command": sample_run["command"],
        "start_time": sample_run["start_time"],
        "heartbeat": None,
        "stop_time": None,
        "queue_time": None,
        "status": "RUNNING",
        "result": None,
        "meta": {"comment": sample_run["meta_info"]["comment"], "priority": 0.0},
        "resources": [],
        "artifacts": [],
        "host": sample_run["host_info"],
        "experiment": sample_run["ex_info"],
        "config": sample_run["config"],
        "captured_out": None,
        "fail_trace": None,
    }


def test_sql_observer_started_event_uses_given_id(sql_obs, sample_run, session):
    _id = sql_obs.started_event(**sample_run)
    assert _id == sample_run["_id"]
    assert session.query(Run).count() == 1
    db_run = session.query(Run).first()
    assert db_run.run_id == sample_run["_id"]


def test_fs_observer_started_event_saves_source(sql_obs, sample_run, session, tmpfile):
    sample_run["ex_info"]["sources"] = [[tmpfile.name, tmpfile.md5sum]]

    sql_obs.started_event(**sample_run)

    assert session.query(Run).count() == 1
    db_run = session.query(Run).first()
    assert session.query(Source).count() == 1
    assert len(db_run.experiment.sources) == 1
    source = db_run.experiment.sources[0]
    assert source.filename == tmpfile.name
    assert source.content == "import sacred\n"
    assert source.md5sum == tmpfile.md5sum


def test_sql_observer_heartbeat_event_updates_run(sql_obs, sample_run, session):
    sql_obs.started_event(**sample_run)

    info = {"my_info": [1, 2, 3], "nr": 7}
    outp = "some output"
    sql_obs.heartbeat_event(info=info, captured_out=outp, beat_time=T2, result=23.5)

    assert session.query(Run).count() == 1
    db_run = session.query(Run).first()
    assert db_run.heartbeat == T2
    assert db_run.result == 23.5
    assert json.decode(db_run.info) == info
    assert db_run.captured_out == outp


def test_sql_observer_completed_event_updates_run(sql_obs, sample_run, session):
    sql_obs.started_event(**sample_run)
    sql_obs.completed_event(stop_time=T2, result=42)

    assert session.query(Run).count() == 1
    db_run = session.query(Run).first()

    assert db_run.stop_time == T2
    assert db_run.result == 42
    assert db_run.status == "COMPLETED"


def test_sql_observer_interrupted_event_updates_run(sql_obs, sample_run, session):
    sql_obs.started_event(**sample_run)
    sql_obs.interrupted_event(interrupt_time=T2, status="INTERRUPTED")

    assert session.query(Run).count() == 1
    db_run = session.query(Run).first()

    assert db_run.stop_time == T2
    assert db_run.status == "INTERRUPTED"


def test_sql_observer_failed_event_updates_run(sql_obs, sample_run, session):
    sql_obs.started_event(**sample_run)
    fail_trace = ["lots of errors and", "so", "on..."]
    sql_obs.failed_event(fail_time=T2, fail_trace=fail_trace)

    assert session.query(Run).count() == 1
    db_run = session.query(Run).first()

    assert db_run.stop_time == T2
    assert db_run.status == "FAILED"
    assert db_run.fail_trace == "lots of errors and\nso\non..."


def test_sql_observer_artifact_event(sql_obs, sample_run, session, tmpfile):
    sql_obs.started_event(**sample_run)

    sql_obs.artifact_event("my_artifact.py", tmpfile.name)

    assert session.query(Run).count() == 1
    db_run = session.query(Run).first()

    assert len(db_run.artifacts) == 1
    artifact = db_run.artifacts[0]

    assert artifact.filename == "my_artifact.py"
    assert artifact.content.decode() == tmpfile.content


def test_fs_observer_resource_event(sql_obs, sample_run, session, tmpfile):
    sql_obs.started_event(**sample_run)

    sql_obs.resource_event(tmpfile.name)

    assert session.query(Run).count() == 1
    db_run = session.query(Run).first()

    assert len(db_run.resources) == 1
    res = db_run.resources[0]
    assert res.filename == tmpfile.name
    assert res.md5sum == tmpfile.md5sum
    assert res.content.decode() == tmpfile.content


def test_fs_observer_doesnt_duplicate_sources(sql_obs, sample_run, session, tmpfile):
<<<<<<< HEAD
    sql_obs2 = SqlObserver(mock_args={'engine': sql_obs.engine,
                                      'session': session})
    sample_run['_id'] = None
    sample_run['ex_info']['sources'] = [[tmpfile.name, tmpfile.md5sum]]
=======
    sql_obs2 = SqlObserver(sql_obs.engine, session)
    sample_run["_id"] = None
    sample_run["ex_info"]["sources"] = [[tmpfile.name, tmpfile.md5sum]]
>>>>>>> 2d9031e6

    sql_obs.started_event(**sample_run)
    sql_obs2.started_event(**sample_run)

    assert session.query(Run).count() == 2
    assert session.query(Source).count() == 1


def test_fs_observer_doesnt_duplicate_resources(sql_obs, sample_run, session, tmpfile):
<<<<<<< HEAD
    sql_obs2 = SqlObserver(mock_args={'engine': sql_obs.engine,
                                      'session': session})
    sample_run['_id'] = None
    sample_run['ex_info']['sources'] = [[tmpfile.name, tmpfile.md5sum]]
=======
    sql_obs2 = SqlObserver(sql_obs.engine, session)
    sample_run["_id"] = None
    sample_run["ex_info"]["sources"] = [[tmpfile.name, tmpfile.md5sum]]
>>>>>>> 2d9031e6

    sql_obs.started_event(**sample_run)
    sql_obs2.started_event(**sample_run)

    sql_obs.resource_event(tmpfile.name)
    sql_obs2.resource_event(tmpfile.name)

    assert session.query(Run).count() == 2
    assert session.query(Resource).count() == 1


def test_sql_observer_equality(sql_obs, engine, session):
    sql_obs2 = SqlObserver(mock_args={'engine': sql_obs.engine,
                                      'session': session})
    assert sql_obs == sql_obs2

    assert not sql_obs != sql_obs2

    assert not sql_obs == "foo"
    assert sql_obs != "foo"<|MERGE_RESOLUTION|>--- conflicted
+++ resolved
@@ -1,279 +1,264 @@
-#!/usr/bin/env python
-# coding=utf-8
-
-
-import datetime
-import hashlib
-import os
-
-import pytest
-import tempfile
-from sacred.serializer import json
-
-sqlalchemy = pytest.importorskip("sqlalchemy")
-
-from sacred.observers.sql import SqlObserver
-from sacred.observers.sql_bases import Host, Experiment, Run, Source, Resource
-
-
-T1 = datetime.datetime(1999, 5, 4, 3, 2, 1, 0)
-T2 = datetime.datetime(1999, 5, 5, 5, 5, 5, 5)
-
-
-@pytest.fixture
-def engine(request):
-    """Engine configuration."""
-    url = request.config.getoption("--sqlalchemy-connect-url")
-    from sqlalchemy.engine import create_engine
-
-    engine = create_engine(url)
-    yield engine
-    engine.dispose()
-
-
-@pytest.fixture
-def session(engine):
-    from sqlalchemy.orm import sessionmaker, scoped_session
-
-    connection = engine.connect()
-    trans = connection.begin()
-    session_factory = sessionmaker(bind=engine)
-    # make session thread-local to avoid problems with sqlite (see #275)
-    session = scoped_session(session_factory)
-    yield session
-    session.close()
-    trans.rollback()
-    connection.close()
-
-
-@pytest.fixture
-def sql_obs(session, engine):
-    return SqlObserver(mock_args={'engine': engine, 'session': session})
-
-
-@pytest.fixture
-def sample_run():
-    exp = {"name": "test_exp", "sources": [], "dependencies": [], "base_dir": "/tmp"}
-    host = {
-        "hostname": "test_host",
-        "cpu": "Intel",
-        "os": ["Linux", "Ubuntu"],
-        "python_version": "3.4",
-    }
-    config = {"config": "True", "foo": "bar", "answer": 42}
-    command = "run"
-    meta_info = {"comment": "test run"}
-    return {
-        "_id": "FEDCBA9876543210",
-        "ex_info": exp,
-        "command": command,
-        "host_info": host,
-        "start_time": T1,
-        "config": config,
-        "meta_info": meta_info,
-    }
-
-
-@pytest.fixture
-def tmpfile():
-    # NOTE: instead of using a with block and delete=True we are creating and
-    # manually deleting the file, such that we can close it before running the
-    # tests. This is necessary since on Windows we can not open the same file
-    # twice, so for the FileStorageObserver to read it, we need to close it.
-    f = tempfile.NamedTemporaryFile(suffix=".py", delete=False)
-
-    f.content = "import sacred\n"
-    f.write(f.content.encode())
-    f.flush()
-    f.seek(0)
-    f.md5sum = hashlib.md5(f.read()).hexdigest()
-
-    f.close()
-
-    yield f
-
-    os.remove(f.name)
-
-
-def test_sql_observer_started_event_creates_run(sql_obs, sample_run, session):
-    sample_run["_id"] = None
-    _id = sql_obs.started_event(**sample_run)
-    assert _id is not None
-    assert session.query(Run).count() == 1
-    assert session.query(Host).count() == 1
-    assert session.query(Experiment).count() == 1
-    run = session.query(Run).first()
-    assert run.to_json() == {
-        "_id": _id,
-        "command": sample_run["command"],
-        "start_time": sample_run["start_time"],
-        "heartbeat": None,
-        "stop_time": None,
-        "queue_time": None,
-        "status": "RUNNING",
-        "result": None,
-        "meta": {"comment": sample_run["meta_info"]["comment"], "priority": 0.0},
-        "resources": [],
-        "artifacts": [],
-        "host": sample_run["host_info"],
-        "experiment": sample_run["ex_info"],
-        "config": sample_run["config"],
-        "captured_out": None,
-        "fail_trace": None,
-    }
-
-
-def test_sql_observer_started_event_uses_given_id(sql_obs, sample_run, session):
-    _id = sql_obs.started_event(**sample_run)
-    assert _id == sample_run["_id"]
-    assert session.query(Run).count() == 1
-    db_run = session.query(Run).first()
-    assert db_run.run_id == sample_run["_id"]
-
-
-def test_fs_observer_started_event_saves_source(sql_obs, sample_run, session, tmpfile):
-    sample_run["ex_info"]["sources"] = [[tmpfile.name, tmpfile.md5sum]]
-
-    sql_obs.started_event(**sample_run)
-
-    assert session.query(Run).count() == 1
-    db_run = session.query(Run).first()
-    assert session.query(Source).count() == 1
-    assert len(db_run.experiment.sources) == 1
-    source = db_run.experiment.sources[0]
-    assert source.filename == tmpfile.name
-    assert source.content == "import sacred\n"
-    assert source.md5sum == tmpfile.md5sum
-
-
-def test_sql_observer_heartbeat_event_updates_run(sql_obs, sample_run, session):
-    sql_obs.started_event(**sample_run)
-
-    info = {"my_info": [1, 2, 3], "nr": 7}
-    outp = "some output"
-    sql_obs.heartbeat_event(info=info, captured_out=outp, beat_time=T2, result=23.5)
-
-    assert session.query(Run).count() == 1
-    db_run = session.query(Run).first()
-    assert db_run.heartbeat == T2
-    assert db_run.result == 23.5
-    assert json.decode(db_run.info) == info
-    assert db_run.captured_out == outp
-
-
-def test_sql_observer_completed_event_updates_run(sql_obs, sample_run, session):
-    sql_obs.started_event(**sample_run)
-    sql_obs.completed_event(stop_time=T2, result=42)
-
-    assert session.query(Run).count() == 1
-    db_run = session.query(Run).first()
-
-    assert db_run.stop_time == T2
-    assert db_run.result == 42
-    assert db_run.status == "COMPLETED"
-
-
-def test_sql_observer_interrupted_event_updates_run(sql_obs, sample_run, session):
-    sql_obs.started_event(**sample_run)
-    sql_obs.interrupted_event(interrupt_time=T2, status="INTERRUPTED")
-
-    assert session.query(Run).count() == 1
-    db_run = session.query(Run).first()
-
-    assert db_run.stop_time == T2
-    assert db_run.status == "INTERRUPTED"
-
-
-def test_sql_observer_failed_event_updates_run(sql_obs, sample_run, session):
-    sql_obs.started_event(**sample_run)
-    fail_trace = ["lots of errors and", "so", "on..."]
-    sql_obs.failed_event(fail_time=T2, fail_trace=fail_trace)
-
-    assert session.query(Run).count() == 1
-    db_run = session.query(Run).first()
-
-    assert db_run.stop_time == T2
-    assert db_run.status == "FAILED"
-    assert db_run.fail_trace == "lots of errors and\nso\non..."
-
-
-def test_sql_observer_artifact_event(sql_obs, sample_run, session, tmpfile):
-    sql_obs.started_event(**sample_run)
-
-    sql_obs.artifact_event("my_artifact.py", tmpfile.name)
-
-    assert session.query(Run).count() == 1
-    db_run = session.query(Run).first()
-
-    assert len(db_run.artifacts) == 1
-    artifact = db_run.artifacts[0]
-
-    assert artifact.filename == "my_artifact.py"
-    assert artifact.content.decode() == tmpfile.content
-
-
-def test_fs_observer_resource_event(sql_obs, sample_run, session, tmpfile):
-    sql_obs.started_event(**sample_run)
-
-    sql_obs.resource_event(tmpfile.name)
-
-    assert session.query(Run).count() == 1
-    db_run = session.query(Run).first()
-
-    assert len(db_run.resources) == 1
-    res = db_run.resources[0]
-    assert res.filename == tmpfile.name
-    assert res.md5sum == tmpfile.md5sum
-    assert res.content.decode() == tmpfile.content
-
-
-def test_fs_observer_doesnt_duplicate_sources(sql_obs, sample_run, session, tmpfile):
-<<<<<<< HEAD
-    sql_obs2 = SqlObserver(mock_args={'engine': sql_obs.engine,
-                                      'session': session})
-    sample_run['_id'] = None
-    sample_run['ex_info']['sources'] = [[tmpfile.name, tmpfile.md5sum]]
-=======
-    sql_obs2 = SqlObserver(sql_obs.engine, session)
-    sample_run["_id"] = None
-    sample_run["ex_info"]["sources"] = [[tmpfile.name, tmpfile.md5sum]]
->>>>>>> 2d9031e6
-
-    sql_obs.started_event(**sample_run)
-    sql_obs2.started_event(**sample_run)
-
-    assert session.query(Run).count() == 2
-    assert session.query(Source).count() == 1
-
-
-def test_fs_observer_doesnt_duplicate_resources(sql_obs, sample_run, session, tmpfile):
-<<<<<<< HEAD
-    sql_obs2 = SqlObserver(mock_args={'engine': sql_obs.engine,
-                                      'session': session})
-    sample_run['_id'] = None
-    sample_run['ex_info']['sources'] = [[tmpfile.name, tmpfile.md5sum]]
-=======
-    sql_obs2 = SqlObserver(sql_obs.engine, session)
-    sample_run["_id"] = None
-    sample_run["ex_info"]["sources"] = [[tmpfile.name, tmpfile.md5sum]]
->>>>>>> 2d9031e6
-
-    sql_obs.started_event(**sample_run)
-    sql_obs2.started_event(**sample_run)
-
-    sql_obs.resource_event(tmpfile.name)
-    sql_obs2.resource_event(tmpfile.name)
-
-    assert session.query(Run).count() == 2
-    assert session.query(Resource).count() == 1
-
-
-def test_sql_observer_equality(sql_obs, engine, session):
-    sql_obs2 = SqlObserver(mock_args={'engine': sql_obs.engine,
-                                      'session': session})
-    assert sql_obs == sql_obs2
-
-    assert not sql_obs != sql_obs2
-
-    assert not sql_obs == "foo"
-    assert sql_obs != "foo"+#!/usr/bin/env python
+# coding=utf-8
+
+
+import datetime
+import hashlib
+import os
+
+import pytest
+import tempfile
+from sacred.serializer import json
+
+sqlalchemy = pytest.importorskip("sqlalchemy")
+
+from sacred.observers.sql import SqlObserver
+from sacred.observers.sql_bases import Host, Experiment, Run, Source, Resource
+
+
+T1 = datetime.datetime(1999, 5, 4, 3, 2, 1, 0)
+T2 = datetime.datetime(1999, 5, 5, 5, 5, 5, 5)
+
+
+@pytest.fixture
+def engine(request):
+    """Engine configuration."""
+    url = request.config.getoption("--sqlalchemy-connect-url")
+    from sqlalchemy.engine import create_engine
+
+    engine = create_engine(url)
+    yield engine
+    engine.dispose()
+
+
+@pytest.fixture
+def session(engine):
+    from sqlalchemy.orm import sessionmaker, scoped_session
+
+    connection = engine.connect()
+    trans = connection.begin()
+    session_factory = sessionmaker(bind=engine)
+    # make session thread-local to avoid problems with sqlite (see #275)
+    session = scoped_session(session_factory)
+    yield session
+    session.close()
+    trans.rollback()
+    connection.close()
+
+
+@pytest.fixture
+def sql_obs(session, engine):
+    return SqlObserver(mock_args={"engine": engine, "session": session})
+
+
+@pytest.fixture
+def sample_run():
+    exp = {"name": "test_exp", "sources": [], "dependencies": [], "base_dir": "/tmp"}
+    host = {
+        "hostname": "test_host",
+        "cpu": "Intel",
+        "os": ["Linux", "Ubuntu"],
+        "python_version": "3.4",
+    }
+    config = {"config": "True", "foo": "bar", "answer": 42}
+    command = "run"
+    meta_info = {"comment": "test run"}
+    return {
+        "_id": "FEDCBA9876543210",
+        "ex_info": exp,
+        "command": command,
+        "host_info": host,
+        "start_time": T1,
+        "config": config,
+        "meta_info": meta_info,
+    }
+
+
+@pytest.fixture
+def tmpfile():
+    # NOTE: instead of using a with block and delete=True we are creating and
+    # manually deleting the file, such that we can close it before running the
+    # tests. This is necessary since on Windows we can not open the same file
+    # twice, so for the FileStorageObserver to read it, we need to close it.
+    f = tempfile.NamedTemporaryFile(suffix=".py", delete=False)
+
+    f.content = "import sacred\n"
+    f.write(f.content.encode())
+    f.flush()
+    f.seek(0)
+    f.md5sum = hashlib.md5(f.read()).hexdigest()
+
+    f.close()
+
+    yield f
+
+    os.remove(f.name)
+
+
+def test_sql_observer_started_event_creates_run(sql_obs, sample_run, session):
+    sample_run["_id"] = None
+    _id = sql_obs.started_event(**sample_run)
+    assert _id is not None
+    assert session.query(Run).count() == 1
+    assert session.query(Host).count() == 1
+    assert session.query(Experiment).count() == 1
+    run = session.query(Run).first()
+    assert run.to_json() == {
+        "_id": _id,
+        "command": sample_run["command"],
+        "start_time": sample_run["start_time"],
+        "heartbeat": None,
+        "stop_time": None,
+        "queue_time": None,
+        "status": "RUNNING",
+        "result": None,
+        "meta": {"comment": sample_run["meta_info"]["comment"], "priority": 0.0},
+        "resources": [],
+        "artifacts": [],
+        "host": sample_run["host_info"],
+        "experiment": sample_run["ex_info"],
+        "config": sample_run["config"],
+        "captured_out": None,
+        "fail_trace": None,
+    }
+
+
+def test_sql_observer_started_event_uses_given_id(sql_obs, sample_run, session):
+    _id = sql_obs.started_event(**sample_run)
+    assert _id == sample_run["_id"]
+    assert session.query(Run).count() == 1
+    db_run = session.query(Run).first()
+    assert db_run.run_id == sample_run["_id"]
+
+
+def test_fs_observer_started_event_saves_source(sql_obs, sample_run, session, tmpfile):
+    sample_run["ex_info"]["sources"] = [[tmpfile.name, tmpfile.md5sum]]
+
+    sql_obs.started_event(**sample_run)
+
+    assert session.query(Run).count() == 1
+    db_run = session.query(Run).first()
+    assert session.query(Source).count() == 1
+    assert len(db_run.experiment.sources) == 1
+    source = db_run.experiment.sources[0]
+    assert source.filename == tmpfile.name
+    assert source.content == "import sacred\n"
+    assert source.md5sum == tmpfile.md5sum
+
+
+def test_sql_observer_heartbeat_event_updates_run(sql_obs, sample_run, session):
+    sql_obs.started_event(**sample_run)
+
+    info = {"my_info": [1, 2, 3], "nr": 7}
+    outp = "some output"
+    sql_obs.heartbeat_event(info=info, captured_out=outp, beat_time=T2, result=23.5)
+
+    assert session.query(Run).count() == 1
+    db_run = session.query(Run).first()
+    assert db_run.heartbeat == T2
+    assert db_run.result == 23.5
+    assert json.decode(db_run.info) == info
+    assert db_run.captured_out == outp
+
+
+def test_sql_observer_completed_event_updates_run(sql_obs, sample_run, session):
+    sql_obs.started_event(**sample_run)
+    sql_obs.completed_event(stop_time=T2, result=42)
+
+    assert session.query(Run).count() == 1
+    db_run = session.query(Run).first()
+
+    assert db_run.stop_time == T2
+    assert db_run.result == 42
+    assert db_run.status == "COMPLETED"
+
+
+def test_sql_observer_interrupted_event_updates_run(sql_obs, sample_run, session):
+    sql_obs.started_event(**sample_run)
+    sql_obs.interrupted_event(interrupt_time=T2, status="INTERRUPTED")
+
+    assert session.query(Run).count() == 1
+    db_run = session.query(Run).first()
+
+    assert db_run.stop_time == T2
+    assert db_run.status == "INTERRUPTED"
+
+
+def test_sql_observer_failed_event_updates_run(sql_obs, sample_run, session):
+    sql_obs.started_event(**sample_run)
+    fail_trace = ["lots of errors and", "so", "on..."]
+    sql_obs.failed_event(fail_time=T2, fail_trace=fail_trace)
+
+    assert session.query(Run).count() == 1
+    db_run = session.query(Run).first()
+
+    assert db_run.stop_time == T2
+    assert db_run.status == "FAILED"
+    assert db_run.fail_trace == "lots of errors and\nso\non..."
+
+
+def test_sql_observer_artifact_event(sql_obs, sample_run, session, tmpfile):
+    sql_obs.started_event(**sample_run)
+
+    sql_obs.artifact_event("my_artifact.py", tmpfile.name)
+
+    assert session.query(Run).count() == 1
+    db_run = session.query(Run).first()
+
+    assert len(db_run.artifacts) == 1
+    artifact = db_run.artifacts[0]
+
+    assert artifact.filename == "my_artifact.py"
+    assert artifact.content.decode() == tmpfile.content
+
+
+def test_fs_observer_resource_event(sql_obs, sample_run, session, tmpfile):
+    sql_obs.started_event(**sample_run)
+
+    sql_obs.resource_event(tmpfile.name)
+
+    assert session.query(Run).count() == 1
+    db_run = session.query(Run).first()
+
+    assert len(db_run.resources) == 1
+    res = db_run.resources[0]
+    assert res.filename == tmpfile.name
+    assert res.md5sum == tmpfile.md5sum
+    assert res.content.decode() == tmpfile.content
+
+
+def test_fs_observer_doesnt_duplicate_sources(sql_obs, sample_run, session, tmpfile):
+    sql_obs2 = SqlObserver(mock_args={"engine": sql_obs.engine, "session": session})
+    sample_run["_id"] = None
+    sample_run["ex_info"]["sources"] = [[tmpfile.name, tmpfile.md5sum]]
+
+    sql_obs.started_event(**sample_run)
+    sql_obs2.started_event(**sample_run)
+
+    assert session.query(Run).count() == 2
+    assert session.query(Source).count() == 1
+
+
+def test_fs_observer_doesnt_duplicate_resources(sql_obs, sample_run, session, tmpfile):
+    sql_obs2 = SqlObserver(mock_args={"engine": sql_obs.engine, "session": session})
+    sample_run["_id"] = None
+    sample_run["ex_info"]["sources"] = [[tmpfile.name, tmpfile.md5sum]]
+
+    sql_obs.started_event(**sample_run)
+    sql_obs2.started_event(**sample_run)
+
+    sql_obs.resource_event(tmpfile.name)
+    sql_obs2.resource_event(tmpfile.name)
+
+    assert session.query(Run).count() == 2
+    assert session.query(Resource).count() == 1
+
+
+def test_sql_observer_equality(sql_obs, engine, session):
+    sql_obs2 = SqlObserver(mock_args={"engine": sql_obs.engine, "session": session})
+    assert sql_obs == sql_obs2
+
+    assert not sql_obs != sql_obs2
+
+    assert not sql_obs == "foo"
+    assert sql_obs != "foo"