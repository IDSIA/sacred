"""The Experiment class, which is central to sacred."""
import inspect
import os.path
import sys
import warnings
from collections import OrderedDict
from typing import Sequence, Optional, List

from docopt import docopt, printable_usage

from sacred import SETTINGS
from sacred.arg_parser import format_usage, get_config_updates
from sacred import commandline_options
from sacred.commandline_options import CLIOption
from sacred.commands import (
    help_for_command,
    print_config,
    print_dependencies,
    save_config,
    print_named_configs,
)
<<<<<<< HEAD
from sacred.observers.file_storage import file_storage_option
=======
from sacred.observers.s3_observer import s3_option
>>>>>>> 56dadbf2
from sacred.config.signature import Signature
from sacred.ingredient import Ingredient
from sacred.initialize import create_run
from sacred.observers.sql import sql_option
from sacred.run import Run
from sacred.host_info import check_additional_host_info, HostInfoGetter
from sacred.utils import (
    print_filtered_stacktrace,
    ensure_wellformed_argv,
    SacredError,
    format_sacred_error,
    PathType,
    get_inheritors,
)
from sacred.observers.mongo import mongo_db_option

__all__ = ("Experiment",)


class Experiment(Ingredient):
    """
    The central class for each experiment in Sacred.

    It manages the configuration, the main function, captured methods,
    observers, commands, and further ingredients.

    An Experiment instance should be created as one of the first
    things in any experiment-file.
    """

    def __init__(
        self,
        name: Optional[str] = None,
        ingredients: Sequence[Ingredient] = (),
        interactive: bool = False,
        base_dir: Optional[PathType] = None,
        additional_host_info: Optional[List[HostInfoGetter]] = None,
        additional_cli_options: Optional[Sequence[CLIOption]] = None,
    ):
        """
        Create a new experiment with the given name and optional ingredients.

        Parameters
        ----------
        name
            Optional name of this experiment, defaults to the filename.
            (Required in interactive mode)

        ingredients : list[sacred.Ingredient], optional
            A list of ingredients to be used with this experiment.

        interactive
            If set to True will allow the experiment to be run in interactive
            mode (e.g. IPython or Jupyter notebooks).
            However, this mode is discouraged since it won't allow storing the
            source-code or reliable reproduction of the runs.

        base_dir
            Optional full path to the base directory of this experiment. This
            will set the scope for automatic source file discovery.

        additional_host_info
            Optional dictionary containing as keys the names of the pieces of
            host info you want to collect, and as
            values the functions collecting those pieces of information.
        """
        self.additional_host_info = additional_host_info or []
        check_additional_host_info(self.additional_host_info)
        self.additional_cli_options = additional_cli_options or []
        caller_globals = inspect.stack()[1][0].f_globals
        if name is None:
            if interactive:
                raise RuntimeError("name is required in interactive mode.")
            mainfile = caller_globals.get("__file__")
            if mainfile is None:
                raise RuntimeError(
                    "No main-file found. Are you running in "
                    "interactive mode? If so please provide a "
                    "name and set interactive=True."
                )
            name = os.path.basename(mainfile)
            if name.endswith(".py"):
                name = name[:-3]
            elif name.endswith(".pyc"):
                name = name[:-4]
        super().__init__(
            path=name,
            ingredients=ingredients,
            interactive=interactive,
            base_dir=base_dir,
            _caller_globals=caller_globals,
        )
        self.default_command = None
        self.command(print_config, unobserved=True)
        self.command(print_dependencies, unobserved=True)
        self.command(save_config, unobserved=True)
        self.command(print_named_configs(self), unobserved=True)
        self.observers = []
        self.current_run = None
        self.captured_out_filter = None
        """Filter function to be applied to captured output of a run"""
        self.option_hooks = []

    # =========================== Decorators ==================================

    def main(self, function):
        """
        Decorator to define the main function of the experiment.

        The main function of an experiment is the default command that is being
        run when no command is specified, or when calling the run() method.

        Usually it is more convenient to use ``automain`` instead.
        """
        captured = self.command(function)
        self.default_command = captured.__name__
        return captured

    def automain(self, function):
        """
        Decorator that defines *and runs* the main function of the experiment.

        The decorated function is marked as the default command for this
        experiment, and the command-line interface is automatically run when
        the file is executed.

        The method decorated by this should be last in the file because is
        equivalent to:

        Example
        -------
        ::

            @ex.main
            def my_main():
                pass

            if __name__ == '__main__':
                ex.run_commandline()
        """
        captured = self.main(function)
        if function.__module__ == "__main__":
            # Ensure that automain is not used in interactive mode.
            import inspect

            main_filename = inspect.getfile(function)
            if main_filename == "<stdin>" or (
                main_filename.startswith("<ipython-input-")
                and main_filename.endswith(">")
            ):
                raise RuntimeError(
                    "Cannot use @ex.automain decorator in "
                    "interactive mode. Use @ex.main instead."
                )

            self.run_commandline()
        return captured

    def option_hook(self, function):
        """
        Decorator for adding an option hook function.

        An option hook is a function that is called right before a run
        is created. It receives (and potentially modifies) the options
        dictionary. That is, the dictionary of commandline options used for
        this run.

        Notes
        -----
        The decorated function MUST have an argument called options.

        The options also contain ``'COMMAND'`` and ``'UPDATE'`` entries,
        but changing them has no effect. Only modification on
        flags (entries starting with ``'--'``) are considered.
        """
        sig = Signature(function)
        if "options" not in sig.arguments:
            raise KeyError(
                "option_hook functions must have an argument called"
                " 'options', but got {}".format(sig.arguments)
            )
        self.option_hooks.append(function)
        return function

    # =========================== Public Interface ============================

    def get_usage(self, program_name=None):
        """Get the commandline usage string for this experiment."""
        program_name = os.path.relpath(
            program_name or sys.argv[0] or "Dummy", self.base_dir
        )
        commands = OrderedDict(self.gather_commands())
        options = gather_command_line_options()
        options += self.additional_cli_options
        long_usage = format_usage(program_name, self.doc, commands, options)
        # internal usage is a workaround because docopt cannot handle spaces
        # in program names. So for parsing we use 'dummy' as the program name.
        # for printing help etc. we want to use the actual program name.
        internal_usage = format_usage("dummy", self.doc, commands, options)
        short_usage = printable_usage(long_usage)
        return short_usage, long_usage, internal_usage

    def run(
        self,
        command_name: Optional[str] = None,
        config_updates: Optional[dict] = None,
        named_configs: Sequence[str] = (),
        info: Optional[dict] = None,
        meta_info: Optional[dict] = None,
        options: Optional[dict] = None,
    ) -> Run:
        """
        Run the main function of the experiment or a given command.

        Parameters
        ----------
        command_name
            Name of the command to be run. Defaults to main function.

        config_updates
            Changes to the configuration as a nested dictionary

        named_configs
            list of names of named_configs to use

        info
            Additional information for this run.

        meta_info
            Additional meta information for this run.

        options
            Dictionary of options to use

        Returns
        -------
        The Run object corresponding to the finished run.
        """
        run = self._create_run(
            command_name, config_updates, named_configs, info, meta_info, options
        )
        run()
        return run

    def run_commandline(self, argv=None) -> Optional[Run]:
        """
        Run the command-line interface of this experiment.

        If ``argv`` is omitted it defaults to ``sys.argv``.

        Parameters
        ----------
        argv
            Command-line as string or list of strings like ``sys.argv``.

        Returns
        -------
        The Run object corresponding to the finished run.

        """
        argv = ensure_wellformed_argv(argv)
        short_usage, usage, internal_usage = self.get_usage()
        args = docopt(internal_usage, [str(a) for a in argv[1:]], help=False)

        cmd_name = args.get("COMMAND") or self.default_command
        config_updates, named_configs = get_config_updates(args["UPDATE"])

        err = self._check_command(cmd_name)
        if not args["help"] and err:
            print(short_usage)
            print(err)
            sys.exit(1)

        if self._handle_help(args, usage):
            sys.exit()

        try:
            return self.run(
                cmd_name,
                config_updates,
                named_configs,
                info={},
                meta_info={},
                options=args,
            )
        except Exception as e:
            if self.current_run:
                debug = self.current_run.debug
            else:
                # The usual command line options are applied after the run
                # object is built completely. Some exceptions (e.g.
                # ConfigAddedError) are raised before this. In these cases,
                # the debug flag must be checked manually.
                debug = args.get("--debug", False)

            if debug:
                # Debug: Don't change behavior, just re-raise exception
                raise
            elif self.current_run and self.current_run.pdb:
                # Print exception and attach pdb debugger
                import traceback
                import pdb

                traceback.print_exception(*sys.exc_info())
                pdb.post_mortem()
            else:
                # Handle pretty printing of exceptions. This includes
                # filtering the stacktrace and printing the usage, as
                # specified by the exceptions attributes
                if isinstance(e, SacredError):
                    print(format_sacred_error(e, short_usage), file=sys.stderr)
                else:
                    print_filtered_stacktrace()
                sys.exit(1)

    def open_resource(self, filename: PathType, mode: str = "r"):
        """Open a file and also save it as a resource.

        Opens a file, reports it to the observers as a resource, and returns
        the opened file.

        In Sacred terminology a resource is a file that the experiment needed
        to access during a run. In case of a MongoObserver that means making
        sure the file is stored in the database (but avoiding duplicates) along
        its path and md5 sum.

        This function can only be called during a run, and just calls the
        :py:meth:`sacred.run.Run.open_resource` method.

        Parameters
        ----------
        filename
            name of the file that should be opened
        mode
            mode that file will be open

        Returns
        -------
        The opened file-object.
        """
        assert self.current_run is not None, "Can only be called during a run."
        return self.current_run.open_resource(filename, mode)

    def add_resource(self, filename: PathType) -> None:
        """Add a file as a resource.

        In Sacred terminology a resource is a file that the experiment needed
        to access during a run. In case of a MongoObserver that means making
        sure the file is stored in the database (but avoiding duplicates) along
        its path and md5 sum.

        This function can only be called during a run, and just calls the
        :py:meth:`sacred.run.Run.add_resource` method.

        Parameters
        ----------
        filename
            name of the file to be stored as a resource
        """
        assert self.current_run is not None, "Can only be called during a run."
        self.current_run.add_resource(filename)

    def add_artifact(
        self,
        filename: PathType,
        name: Optional[str] = None,
        metadata: Optional[dict] = None,
        content_type: Optional[str] = None,
    ) -> None:
        """Add a file as an artifact.

        In Sacred terminology an artifact is a file produced by the experiment
        run. In case of a MongoObserver that means storing the file in the
        database.

        This function can only be called during a run, and just calls the
        :py:meth:`sacred.run.Run.add_artifact` method.

        Parameters
        ----------
        filename
            name of the file to be stored as artifact
        name
            optionally set the name of the artifact.
            Defaults to the relative file-path.
        metadata
            optionally attach metadata to the artifact.
            This only has an effect when using the MongoObserver.
        content_type
            optionally attach a content-type to the artifact.
            This only has an effect when using the MongoObserver.
        """
        assert self.current_run is not None, "Can only be called during a run."
        self.current_run.add_artifact(filename, name, metadata, content_type)

    @property
    def info(self) -> dict:
        """Access the info-dict for storing custom information.

        Only works during a run and is essentially a shortcut to:

        Example
        -------
        ::

            @ex.capture
            def my_captured_function(_run):
                # [...]
                _run.info   # == ex.info
        """
        return self.current_run.info

    def log_scalar(self, name: str, value: float, step: Optional[int] = None) -> None:
        """
        Add a new measurement.

        The measurement will be processed by the MongoDB* observer
        during a heartbeat event.
        Other observers are not yet supported.


        Parameters
        ----------
        name
            The name of the metric, e.g. training.loss
        value
            The measured value
        step
            The step number (integer), e.g. the iteration number
            If not specified, an internal counter for each metric
            is used, incremented by one.
        """
        # Method added in change https://github.com/chovanecm/sacred/issues/4
        # The same as Run.log_scalar
        self.current_run.log_scalar(name, value, step)

    def post_process_name(self, name, ingredient):
        if ingredient == self:
            # Removes the experiment's path (prefix) from the names
            # of the gathered items. This means that, for example,
            # 'experiment.print_config' becomes 'print_config'.
            return name[len(self.path) + 1 :]
        return name

    def get_default_options(self) -> dict:
        """Get a dictionary of default options as used with run.

        Returns
        -------
        A dictionary containing option keys of the form '--beat_interval'.
        Their values are boolean if the option is a flag, otherwise None or
        its default value.

        """
        _, _, internal_usage = self.get_usage()
        args = docopt(internal_usage, [])
        return {k: v for k, v in args.items() if k.startswith("--")}

    # =========================== Internal Interface ==========================

    def _create_run(
        self,
        command_name=None,
        config_updates=None,
        named_configs=(),
        info=None,
        meta_info=None,
        options=None,
    ):
        command_name = command_name or self.default_command
        if command_name is None:
            raise RuntimeError(
                "No command found to be run. Specify a command "
                "or define a main function."
            )

        default_options = self.get_default_options()
        if options:
            default_options.update(options)
        options = default_options

        # call option hooks
        for oh in self.option_hooks:
            oh(options=options)

        run = create_run(
            self,
            command_name,
            config_updates,
            named_configs=named_configs,
            force=options.get(commandline_options.ForceOption.get_flag(), False),
            log_level=options.get(commandline_options.loglevel_option.get_flag(), None),
        )
        if info is not None:
            run.info.update(info)

        run.meta_info["command"] = command_name
        run.meta_info["options"] = options

        if meta_info:
            run.meta_info.update(meta_info)

        options_list = gather_command_line_options() + self.additional_cli_options
        for option in options_list:
            option_value = options.get(option.get_flag(), False)
            if option_value:
                option.apply(option_value, run)

        self.current_run = run
        return run

    def _check_command(self, cmd_name):
        commands = dict(self.gather_commands())
        if cmd_name is not None and cmd_name not in commands:
            return 'Error: Command "{}" not found. Available commands are: ' "{}".format(
                cmd_name, ", ".join(commands.keys())
            )

        if cmd_name is None:
            return (
                "Error: No command found to be run. Specify a command"
                " or define main function. Available commands"
                " are: {}".format(", ".join(commands.keys()))
            )

    def _handle_help(self, args, usage):
        if args["help"] or args["--help"]:
            if args["COMMAND"] is None:
                print(usage)
                return True
            else:
                commands = dict(self.gather_commands())
                print(help_for_command(commands[args["COMMAND"]]))
                return True
        return False


def gather_command_line_options(filter_disabled=None):
    """Get a sorted list of all CommandLineOption subclasses."""
    if filter_disabled is None:
        filter_disabled = not SETTINGS.COMMAND_LINE.SHOW_DISABLED_OPTIONS

    options = []
    for opt in get_inheritors(commandline_options.CommandLineOption):
        warnings.warn(
            "Subclassing `CommandLineOption` is deprecated. Please "
            "use the `sacred.cli_option` decorator and pass the function "
            "to the Experiment constructor."
        )
        if filter_disabled and not opt._enabled:
            continue
        options.append(opt)

    options += DEFAULT_COMMAND_LINE_OPTIONS

    return sorted(options, key=commandline_options.get_name)


DEFAULT_COMMAND_LINE_OPTIONS = [
    s3_option,
    commandline_options.debug_option,
    file_storage_option,
    commandline_options.loglevel_option,
    mongo_db_option,
    sql_option,
    commandline_options.capture_option,
    commandline_options.print_config_option,
    commandline_options.name_option,
    commandline_options.unobserved_option,
    commandline_options.beat_interval_option,
    commandline_options.queue_option,
    commandline_options.comment_option,
    commandline_options.enforce_clean_option,
]<|MERGE_RESOLUTION|>--- conflicted
+++ resolved
@@ -19,11 +19,8 @@
     save_config,
     print_named_configs,
 )
-<<<<<<< HEAD
 from sacred.observers.file_storage import file_storage_option
-=======
 from sacred.observers.s3_observer import s3_option
->>>>>>> 56dadbf2
 from sacred.config.signature import Signature
 from sacred.ingredient import Ingredient
 from sacred.initialize import create_run
