#!/usr/bin/env python
# coding=utf-8
"""This module defines the Experiment class, which is central to sacred."""

import inspect
import os.path
import sys
from collections import OrderedDict
from typing import Sequence, Optional, List

from docopt import docopt, printable_usage

from sacred.arg_parser import format_usage, get_config_updates
from sacred.commandline_options import (
    ForceOption,
    gather_command_line_options,
    loglevel_option,
    CLIOption,
)
from sacred.commands import (
    help_for_command,
    print_config,
    print_dependencies,
    save_config,
    print_named_configs,
)
from sacred.config.signature import Signature
from sacred.ingredient import Ingredient
from sacred.initialize import create_run
from sacred.host_info import check_additional_host_info, HostInfoGetter
from sacred.utils import (
    print_filtered_stacktrace,
    ensure_wellformed_argv,
    SacredError,
    format_sacred_error,
    PathType,
)

__all__ = ("Experiment",)


class Experiment(Ingredient):
    """
    The central class for each experiment in Sacred.

    It manages the configuration, the main function, captured methods,
    observers, commands, and further ingredients.

    An Experiment instance should be created as one of the first
    things in any experiment-file.
    """

    def __init__(
        self,
        name: Optional[str] = None,
        ingredients: Sequence[Ingredient] = (),
        interactive: bool = False,
        base_dir: Optional[PathType] = None,
<<<<<<< HEAD
        additional_cli_options: Optional[Sequence[CLIOption]] = None,
=======
        additional_host_info: List[HostInfoGetter] = None,
>>>>>>> 8abfa29f
    ):
        """
        Create a new experiment with the given name and optional ingredients.

        Parameters
        ----------
        name : str, optional
            Optional name of this experiment, defaults to the filename.
            (Required in interactive mode)

        ingredients : list[sacred.Ingredient], optional
            A list of ingredients to be used with this experiment.

        interactive : bool, optional
            If set to True will allow the experiment to be run in interactive
            mode (e.g. IPython or Jupyter notebooks).
            However, this mode is discouraged since it won't allow storing the
            source-code or reliable reproduction of the runs.

        base_dir : str, optional
            Optional full path to the base directory of this experiment. This
            will set the scope for automatic source file discovery.

        additional_host_info : optional
            Optional dictionary containing as keys the names of the pieces of
            host info you want to collect, and as
            values the functions collecting those pieces of information.
        """
<<<<<<< HEAD
        self.additional_cli_options = additional_cli_options or []
=======
        self.additional_host_info = additional_host_info or []
        check_additional_host_info(self.additional_host_info)
>>>>>>> 8abfa29f
        caller_globals = inspect.stack()[1][0].f_globals
        if name is None:
            if interactive:
                raise RuntimeError("name is required in interactive mode.")
            mainfile = caller_globals.get("__file__")
            if mainfile is None:
                raise RuntimeError(
                    "No main-file found. Are you running in "
                    "interactive mode? If so please provide a "
                    "name and set interactive=True."
                )
            name = os.path.basename(mainfile)
            if name.endswith(".py"):
                name = name[:-3]
            elif name.endswith(".pyc"):
                name = name[:-4]
        super().__init__(
            path=name,
            ingredients=ingredients,
            interactive=interactive,
            base_dir=base_dir,
            _caller_globals=caller_globals,
        )
        self.default_command = None
        self.command(print_config, unobserved=True)
        self.command(print_dependencies, unobserved=True)
        self.command(save_config, unobserved=True)
        self.command(print_named_configs(self), unobserved=True)
        self.observers = []
        self.current_run = None
        self.captured_out_filter = None
        """Filter function to be applied to captured output of a run"""
        self.option_hooks = []

    # =========================== Decorators ==================================

    def main(self, function):
        """
        Decorator to define the main function of the experiment.

        The main function of an experiment is the default command that is being
        run when no command is specified, or when calling the run() method.

        Usually it is more convenient to use ``automain`` instead.
        """
        captured = self.command(function)
        self.default_command = captured.__name__
        return captured

    def automain(self, function):
        """
        Decorator that defines *and runs* the main function of the experiment.

        The decorated function is marked as the default command for this
        experiment, and the command-line interface is automatically run when
        the file is executed.

        The method decorated by this should be last in the file because is
        equivalent to:

        .. code-block:: python

            @ex.main
            def my_main():
                pass

            if __name__ == '__main__':
                ex.run_commandline()
        """
        captured = self.main(function)
        if function.__module__ == "__main__":
            # Ensure that automain is not used in interactive mode.
            import inspect

            main_filename = inspect.getfile(function)
            if main_filename == "<stdin>" or (
                main_filename.startswith("<ipython-input-")
                and main_filename.endswith(">")
            ):
                raise RuntimeError(
                    "Cannot use @ex.automain decorator in "
                    "interactive mode. Use @ex.main instead."
                )

            self.run_commandline()
        return captured

    def option_hook(self, function):
        """
        Decorator for adding an option hook function.

        An option hook is a function that is called right before a run
        is created. It receives (and potentially modifies) the options
        dictionary. That is, the dictionary of commandline options used for
        this run.

        .. note::
            The decorated function MUST have an argument called options.

            The options also contain ``'COMMAND'`` and ``'UPDATE'`` entries,
            but changing them has no effect. Only modification on
            flags (entries starting with ``'--'``) are considered.
        """
        sig = Signature(function)
        if "options" not in sig.arguments:
            raise KeyError(
                "option_hook functions must have an argument called"
                " 'options', but got {}".format(sig.arguments)
            )
        self.option_hooks.append(function)
        return function

    # =========================== Public Interface ============================

    def get_usage(self, program_name=None):
        """Get the commandline usage string for this experiment."""
        program_name = os.path.relpath(
            program_name or sys.argv[0] or "Dummy", self.base_dir
        )
        commands = OrderedDict(self.gather_commands())
        options = gather_command_line_options()
        options += self.additional_cli_options
        long_usage = format_usage(program_name, self.doc, commands, options)
        # internal usage is a workaround because docopt cannot handle spaces
        # in program names. So for parsing we use 'dummy' as the program name.
        # for printing help etc. we want to use the actual program name.
        internal_usage = format_usage("dummy", self.doc, commands, options)
        short_usage = printable_usage(long_usage)
        return short_usage, long_usage, internal_usage

    def run(
        self,
        command_name: Optional[str] = None,
        config_updates: Optional[dict] = None,
        named_configs: Sequence[str] = (),
        info: Optional[dict] = None,
        meta_info: Optional[dict] = None,
        options: Optional[dict] = None,
    ):
        """
        Run the main function of the experiment or a given command.

        Parameters
        ----------
        command_name : str, optional
            Name of the command to be run. Defaults to main function.

        config_updates : dict, optional
            Changes to the configuration as a nested dictionary

        named_configs : list[str], optional
            list of names of named_configs to use

        info : dict, optional
            Additional information for this run.

        meta_info : dict, optional
            Additional meta information for this run.

        options : dict, optional
            Dictionary of options to use

        Returns
        -------
        sacred.run.Run
            the Run object corresponding to the finished run

        """
        run = self._create_run(
            command_name, config_updates, named_configs, info, meta_info, options
        )
        run()
        return run

    def run_commandline(self, argv=None):
        """
        Run the command-line interface of this experiment.

        If ``argv`` is omitted it defaults to ``sys.argv``.

        Parameters
        ----------
        argv : list[str] or str, optional
            Command-line as string or list of strings like ``sys.argv``.

        Returns
        -------
        sacred.run.Run
            The Run object corresponding to the finished run.

        """
        argv = ensure_wellformed_argv(argv)
        short_usage, usage, internal_usage = self.get_usage()
        args = docopt(internal_usage, [str(a) for a in argv[1:]], help=False)

        cmd_name = args.get("COMMAND") or self.default_command
        config_updates, named_configs = get_config_updates(args["UPDATE"])

        err = self._check_command(cmd_name)
        if not args["help"] and err:
            print(short_usage)
            print(err)
            sys.exit(1)

        if self._handle_help(args, usage):
            sys.exit()

        try:
            return self.run(
                cmd_name,
                config_updates,
                named_configs,
                info={},
                meta_info={},
                options=args,
            )
        except Exception as e:
            if self.current_run:
                debug = self.current_run.debug
            else:
                # The usual command line options are applied after the run
                # object is built completely. Some exceptions (e.g.
                # ConfigAddedError) are raised before this. In these cases,
                # the debug flag must be checked manually.
                debug = args.get("--debug", False)

            if debug:
                # Debug: Don't change behaviour, just re-raise exception
                raise
            elif self.current_run and self.current_run.pdb:
                # Print exception and attach pdb debugger
                import traceback
                import pdb

                traceback.print_exception(*sys.exc_info())
                pdb.post_mortem()
            else:
                # Handle pretty printing of exceptions. This includes
                # filtering the stacktrace and printing the usage, as
                # specified by the exceptions attributes
                if isinstance(e, SacredError):
                    print(format_sacred_error(e, short_usage), file=sys.stderr)
                else:
                    print_filtered_stacktrace()
                sys.exit(1)

    def open_resource(self, filename: PathType, mode: str = "r"):
        """Open a file and also save it as a resource.

        Opens a file, reports it to the observers as a resource, and returns
        the opened file.

        In Sacred terminology a resource is a file that the experiment needed
        to access during a run. In case of a MongoObserver that means making
        sure the file is stored in the database (but avoiding duplicates) along
        its path and md5 sum.

        This function can only be called during a run, and just calls the
        :py:meth:`sacred.run.Run.open_resource` method.

        Parameters
        ----------
        filename: str or Path
            name of the file that should be opened
        mode : str
            mode that file will be open

        Returns
        -------
        file
            the opened file-object

        """
        assert self.current_run is not None, "Can only be called during a run."
        return self.current_run.open_resource(filename, mode)

    def add_resource(self, filename: PathType):
        """Add a file as a resource.

        In Sacred terminology a resource is a file that the experiment needed
        to access during a run. In case of a MongoObserver that means making
        sure the file is stored in the database (but avoiding duplicates) along
        its path and md5 sum.

        This function can only be called during a run, and just calls the
        :py:meth:`sacred.run.Run.add_resource` method.

        Parameters
        ----------
        filename : str
            name of the file to be stored as a resource
        """
        assert self.current_run is not None, "Can only be called during a run."
        self.current_run.add_resource(filename)

    def add_artifact(
        self,
        filename: PathType,
        name: Optional[str] = None,
        metadata: Optional[dict] = None,
        content_type: Optional[str] = None,
    ):
        """Add a file as an artifact.

        In Sacred terminology an artifact is a file produced by the experiment
        run. In case of a MongoObserver that means storing the file in the
        database.

        This function can only be called during a run, and just calls the
        :py:meth:`sacred.run.Run.add_artifact` method.

        Parameters
        ----------
        filename : str
            name of the file to be stored as artifact
        name : str, optional
            optionally set the name of the artifact.
            Defaults to the relative file-path.
        metadata: dict, optional
            optionally attach metadata to the artifact.
            This only has an effect when using the MongoObserver.
        content_type: str, optional
            optionally attach a content-type to the artifact.
            This only has an effect when using the MongoObserver.
        """
        assert self.current_run is not None, "Can only be called during a run."
        self.current_run.add_artifact(filename, name, metadata, content_type)

    @property
    def info(self):
        """Access the info-dict for storing custom information.

        Only works during a run and is essentially a shortcut to:

        .. code-block:: python

            @ex.capture
            def my_captured_function(_run):
                # [...]
                _run.info   # == ex.info
        """
        return self.current_run.info

    def log_scalar(self, name: str, value: float, step: Optional[int] = None):
        """
        Add a new measurement.

        The measurement will be processed by the MongoDB* observer
        during a heartbeat event.
        Other observers are not yet supported.

        :param name: The name of the metric, e.g. training.loss
        :param value: The measured value
        :param step: The step number (integer), e.g. the iteration number
                    If not specified, an internal counter for each metric
                    is used, incremented by one.
        """
        # Method added in change https://github.com/chovanecm/sacred/issues/4
        # The same as Run.log_scalar
        self.current_run.log_scalar(name, value, step)

    def post_process_name(self, name, ingredient):
        if ingredient == self:
            # Removes the experiment's path (prefix) from the names
            # of the gathered items. This means that, for example,
            # 'experiment.print_config' becomes 'print_config'.
            return name[len(self.path) + 1 :]
        return name

    def get_default_options(self):
        """Get a dictionary of default options as used with run.

        Returns
        -------
        dict
            A dictionary containing option keys of the form '--beat_interval'.
            Their values are boolean if the option is a flag, otherwise None or
            its default value.

        """
        _, _, internal_usage = self.get_usage()
        args = docopt(internal_usage, [])
        return {k: v for k, v in args.items() if k.startswith("--")}

    # =========================== Internal Interface ==========================

    def _create_run(
        self,
        command_name=None,
        config_updates=None,
        named_configs=(),
        info=None,
        meta_info=None,
        options=None,
    ):
        command_name = command_name or self.default_command
        if command_name is None:
            raise RuntimeError(
                "No command found to be run. Specify a command "
                "or define a main function."
            )

        default_options = self.get_default_options()
        if options:
            default_options.update(options)
        options = default_options

        # call option hooks
        for oh in self.option_hooks:
            oh(options=options)

        run = create_run(
            self,
            command_name,
            config_updates,
            named_configs=named_configs,
            force=options.get(ForceOption.get_flag(), False),
            log_level=options.get(loglevel_option.get_flag(), None),
        )
        if info is not None:
            run.info.update(info)

        run.meta_info["command"] = command_name
        run.meta_info["options"] = options

        if meta_info:
            run.meta_info.update(meta_info)

        options_list = gather_command_line_options() + self.additional_cli_options
        for option in options_list:
            option_value = options.get(option.get_flag(), False)
            if option_value:
                option.apply(option_value, run)

        self.current_run = run
        return run

    def _check_command(self, cmd_name):
        commands = dict(self.gather_commands())
        if cmd_name is not None and cmd_name not in commands:
            return 'Error: Command "{}" not found. Available commands are: ' "{}".format(
                cmd_name, ", ".join(commands.keys())
            )

        if cmd_name is None:
            return (
                "Error: No command found to be run. Specify a command"
                " or define main function. Available commands"
                " are: {}".format(", ".join(commands.keys()))
            )

    def _handle_help(self, args, usage):
        if args["help"] or args["--help"]:
            if args["COMMAND"] is None:
                print(usage)
                return True
            else:
                commands = dict(self.gather_commands())
                print(help_for_command(commands[args["COMMAND"]]))
                return True
        return False<|MERGE_RESOLUTION|>--- conflicted
+++ resolved
@@ -56,11 +56,8 @@
         ingredients: Sequence[Ingredient] = (),
         interactive: bool = False,
         base_dir: Optional[PathType] = None,
-<<<<<<< HEAD
+        additional_host_info: List[HostInfoGetter] = None,
         additional_cli_options: Optional[Sequence[CLIOption]] = None,
-=======
-        additional_host_info: List[HostInfoGetter] = None,
->>>>>>> 8abfa29f
     ):
         """
         Create a new experiment with the given name and optional ingredients.
@@ -89,12 +86,9 @@
             host info you want to collect, and as
             values the functions collecting those pieces of information.
         """
-<<<<<<< HEAD
-        self.additional_cli_options = additional_cli_options or []
-=======
         self.additional_host_info = additional_host_info or []
         check_additional_host_info(self.additional_host_info)
->>>>>>> 8abfa29f
+        self.additional_cli_options = additional_cli_options or []
         caller_globals = inspect.stack()[1][0].f_globals
         if name is None:
             if interactive:
