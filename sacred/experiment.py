"""The Experiment class, which is central to sacred."""
import inspect
import os.path
import sys
import warnings
from collections import OrderedDict
from typing import Sequence, Optional, List

from docopt import docopt, printable_usage

from sacred import SETTINGS
from sacred.arg_parser import format_usage, get_config_updates
<<<<<<< HEAD
from sacred.commandline_options import (
    ForceOption,
    loglevel_option,
    CLIOption,
    debug_option,
    CommandLineOption,
    get_name,
)
=======
from sacred import commandline_options
from sacred.commandline_options import CLIOption
>>>>>>> 0c8eec6c
from sacred.commands import (
    help_for_command,
    print_config,
    print_dependencies,
    save_config,
    print_named_configs,
)
from sacred.observers.s3_observer import s3_option
from sacred.config.signature import Signature
from sacred.ingredient import Ingredient
from sacred.initialize import create_run
from sacred.observers.sql import sql_option
from sacred.run import Run
from sacred.host_info import check_additional_host_info, HostInfoGetter
from sacred.utils import (
    print_filtered_stacktrace,
    ensure_wellformed_argv,
    SacredError,
    format_sacred_error,
    PathType,
    get_inheritors,
)

__all__ = ("Experiment",)


class Experiment(Ingredient):
    """
    The central class for each experiment in Sacred.

    It manages the configuration, the main function, captured methods,
    observers, commands, and further ingredients.

    An Experiment instance should be created as one of the first
    things in any experiment-file.
    """

    def __init__(
        self,
        name: Optional[str] = None,
        ingredients: Sequence[Ingredient] = (),
        interactive: bool = False,
        base_dir: Optional[PathType] = None,
        additional_host_info: Optional[List[HostInfoGetter]] = None,
        additional_cli_options: Optional[Sequence[CLIOption]] = None,
    ):
        """
        Create a new experiment with the given name and optional ingredients.

        Parameters
        ----------
        name
            Optional name of this experiment, defaults to the filename.
            (Required in interactive mode)

        ingredients : list[sacred.Ingredient], optional
            A list of ingredients to be used with this experiment.

        interactive
            If set to True will allow the experiment to be run in interactive
            mode (e.g. IPython or Jupyter notebooks).
            However, this mode is discouraged since it won't allow storing the
            source-code or reliable reproduction of the runs.

        base_dir
            Optional full path to the base directory of this experiment. This
            will set the scope for automatic source file discovery.

        additional_host_info
            Optional dictionary containing as keys the names of the pieces of
            host info you want to collect, and as
            values the functions collecting those pieces of information.
        """
        self.additional_host_info = additional_host_info or []
        check_additional_host_info(self.additional_host_info)
        self.additional_cli_options = additional_cli_options or []
        caller_globals = inspect.stack()[1][0].f_globals
        if name is None:
            if interactive:
                raise RuntimeError("name is required in interactive mode.")
            mainfile = caller_globals.get("__file__")
            if mainfile is None:
                raise RuntimeError(
                    "No main-file found. Are you running in "
                    "interactive mode? If so please provide a "
                    "name and set interactive=True."
                )
            name = os.path.basename(mainfile)
            if name.endswith(".py"):
                name = name[:-3]
            elif name.endswith(".pyc"):
                name = name[:-4]
        super().__init__(
            path=name,
            ingredients=ingredients,
            interactive=interactive,
            base_dir=base_dir,
            _caller_globals=caller_globals,
        )
        self.default_command = None
        self.command(print_config, unobserved=True)
        self.command(print_dependencies, unobserved=True)
        self.command(save_config, unobserved=True)
        self.command(print_named_configs(self), unobserved=True)
        self.observers = []
        self.current_run = None
        self.captured_out_filter = None
        """Filter function to be applied to captured output of a run"""
        self.option_hooks = []

    # =========================== Decorators ==================================

    def main(self, function):
        """
        Decorator to define the main function of the experiment.

        The main function of an experiment is the default command that is being
        run when no command is specified, or when calling the run() method.

        Usually it is more convenient to use ``automain`` instead.
        """
        captured = self.command(function)
        self.default_command = captured.__name__
        return captured

    def automain(self, function):
        """
        Decorator that defines *and runs* the main function of the experiment.

        The decorated function is marked as the default command for this
        experiment, and the command-line interface is automatically run when
        the file is executed.

        The method decorated by this should be last in the file because is
        equivalent to:

        Example
        -------
        ::

            @ex.main
            def my_main():
                pass

            if __name__ == '__main__':
                ex.run_commandline()
        """
        captured = self.main(function)
        if function.__module__ == "__main__":
            # Ensure that automain is not used in interactive mode.
            import inspect

            main_filename = inspect.getfile(function)
            if main_filename == "<stdin>" or (
                main_filename.startswith("<ipython-input-")
                and main_filename.endswith(">")
            ):
                raise RuntimeError(
                    "Cannot use @ex.automain decorator in "
                    "interactive mode. Use @ex.main instead."
                )

            self.run_commandline()
        return captured

    def option_hook(self, function):
        """
        Decorator for adding an option hook function.

        An option hook is a function that is called right before a run
        is created. It receives (and potentially modifies) the options
        dictionary. That is, the dictionary of commandline options used for
        this run.

        Notes
        -----
        The decorated function MUST have an argument called options.

        The options also contain ``'COMMAND'`` and ``'UPDATE'`` entries,
        but changing them has no effect. Only modification on
        flags (entries starting with ``'--'``) are considered.
        """
        sig = Signature(function)
        if "options" not in sig.arguments:
            raise KeyError(
                "option_hook functions must have an argument called"
                " 'options', but got {}".format(sig.arguments)
            )
        self.option_hooks.append(function)
        return function

    # =========================== Public Interface ============================

    def get_usage(self, program_name=None):
        """Get the commandline usage string for this experiment."""
        program_name = os.path.relpath(
            program_name or sys.argv[0] or "Dummy", self.base_dir
        )
        commands = OrderedDict(self.gather_commands())
        options = gather_command_line_options()
        options += self.additional_cli_options
        long_usage = format_usage(program_name, self.doc, commands, options)
        # internal usage is a workaround because docopt cannot handle spaces
        # in program names. So for parsing we use 'dummy' as the program name.
        # for printing help etc. we want to use the actual program name.
        internal_usage = format_usage("dummy", self.doc, commands, options)
        short_usage = printable_usage(long_usage)
        return short_usage, long_usage, internal_usage

    def run(
        self,
        command_name: Optional[str] = None,
        config_updates: Optional[dict] = None,
        named_configs: Sequence[str] = (),
        info: Optional[dict] = None,
        meta_info: Optional[dict] = None,
        options: Optional[dict] = None,
    ) -> Run:
        """
        Run the main function of the experiment or a given command.

        Parameters
        ----------
        command_name
            Name of the command to be run. Defaults to main function.

        config_updates
            Changes to the configuration as a nested dictionary

        named_configs
            list of names of named_configs to use

        info
            Additional information for this run.

        meta_info
            Additional meta information for this run.

        options
            Dictionary of options to use

        Returns
        -------
        The Run object corresponding to the finished run.
        """
        run = self._create_run(
            command_name, config_updates, named_configs, info, meta_info, options
        )
        run()
        return run

    def run_commandline(self, argv=None) -> Optional[Run]:
        """
        Run the command-line interface of this experiment.

        If ``argv`` is omitted it defaults to ``sys.argv``.

        Parameters
        ----------
        argv
            Command-line as string or list of strings like ``sys.argv``.

        Returns
        -------
        The Run object corresponding to the finished run.

        """
        argv = ensure_wellformed_argv(argv)
        short_usage, usage, internal_usage = self.get_usage()
        args = docopt(internal_usage, [str(a) for a in argv[1:]], help=False)

        cmd_name = args.get("COMMAND") or self.default_command
        config_updates, named_configs = get_config_updates(args["UPDATE"])

        err = self._check_command(cmd_name)
        if not args["help"] and err:
            print(short_usage)
            print(err)
            sys.exit(1)

        if self._handle_help(args, usage):
            sys.exit()

        try:
            return self.run(
                cmd_name,
                config_updates,
                named_configs,
                info={},
                meta_info={},
                options=args,
            )
        except Exception as e:
            if self.current_run:
                debug = self.current_run.debug
            else:
                # The usual command line options are applied after the run
                # object is built completely. Some exceptions (e.g.
                # ConfigAddedError) are raised before this. In these cases,
                # the debug flag must be checked manually.
                debug = args.get("--debug", False)

            if debug:
                # Debug: Don't change behavior, just re-raise exception
                raise
            elif self.current_run and self.current_run.pdb:
                # Print exception and attach pdb debugger
                import traceback
                import pdb

                traceback.print_exception(*sys.exc_info())
                pdb.post_mortem()
            else:
                # Handle pretty printing of exceptions. This includes
                # filtering the stacktrace and printing the usage, as
                # specified by the exceptions attributes
                if isinstance(e, SacredError):
                    print(format_sacred_error(e, short_usage), file=sys.stderr)
                else:
                    print_filtered_stacktrace()
                sys.exit(1)

    def open_resource(self, filename: PathType, mode: str = "r"):
        """Open a file and also save it as a resource.

        Opens a file, reports it to the observers as a resource, and returns
        the opened file.

        In Sacred terminology a resource is a file that the experiment needed
        to access during a run. In case of a MongoObserver that means making
        sure the file is stored in the database (but avoiding duplicates) along
        its path and md5 sum.

        This function can only be called during a run, and just calls the
        :py:meth:`sacred.run.Run.open_resource` method.

        Parameters
        ----------
        filename
            name of the file that should be opened
        mode
            mode that file will be open

        Returns
        -------
        The opened file-object.
        """
        assert self.current_run is not None, "Can only be called during a run."
        return self.current_run.open_resource(filename, mode)

    def add_resource(self, filename: PathType) -> None:
        """Add a file as a resource.

        In Sacred terminology a resource is a file that the experiment needed
        to access during a run. In case of a MongoObserver that means making
        sure the file is stored in the database (but avoiding duplicates) along
        its path and md5 sum.

        This function can only be called during a run, and just calls the
        :py:meth:`sacred.run.Run.add_resource` method.

        Parameters
        ----------
        filename
            name of the file to be stored as a resource
        """
        assert self.current_run is not None, "Can only be called during a run."
        self.current_run.add_resource(filename)

    def add_artifact(
        self,
        filename: PathType,
        name: Optional[str] = None,
        metadata: Optional[dict] = None,
        content_type: Optional[str] = None,
    ) -> None:
        """Add a file as an artifact.

        In Sacred terminology an artifact is a file produced by the experiment
        run. In case of a MongoObserver that means storing the file in the
        database.

        This function can only be called during a run, and just calls the
        :py:meth:`sacred.run.Run.add_artifact` method.

        Parameters
        ----------
        filename
            name of the file to be stored as artifact
        name
            optionally set the name of the artifact.
            Defaults to the relative file-path.
        metadata
            optionally attach metadata to the artifact.
            This only has an effect when using the MongoObserver.
        content_type
            optionally attach a content-type to the artifact.
            This only has an effect when using the MongoObserver.
        """
        assert self.current_run is not None, "Can only be called during a run."
        self.current_run.add_artifact(filename, name, metadata, content_type)

    @property
    def info(self) -> dict:
        """Access the info-dict for storing custom information.

        Only works during a run and is essentially a shortcut to:

        Example
        -------
        ::

            @ex.capture
            def my_captured_function(_run):
                # [...]
                _run.info   # == ex.info
        """
        return self.current_run.info

    def log_scalar(self, name: str, value: float, step: Optional[int] = None) -> None:
        """
        Add a new measurement.

        The measurement will be processed by the MongoDB* observer
        during a heartbeat event.
        Other observers are not yet supported.


        Parameters
        ----------
        name
            The name of the metric, e.g. training.loss
        value
            The measured value
        step
            The step number (integer), e.g. the iteration number
            If not specified, an internal counter for each metric
            is used, incremented by one.
        """
        # Method added in change https://github.com/chovanecm/sacred/issues/4
        # The same as Run.log_scalar
        self.current_run.log_scalar(name, value, step)

    def post_process_name(self, name, ingredient):
        if ingredient == self:
            # Removes the experiment's path (prefix) from the names
            # of the gathered items. This means that, for example,
            # 'experiment.print_config' becomes 'print_config'.
            return name[len(self.path) + 1 :]
        return name

    def get_default_options(self) -> dict:
        """Get a dictionary of default options as used with run.

        Returns
        -------
        A dictionary containing option keys of the form '--beat_interval'.
        Their values are boolean if the option is a flag, otherwise None or
        its default value.

        """
        _, _, internal_usage = self.get_usage()
        args = docopt(internal_usage, [])
        return {k: v for k, v in args.items() if k.startswith("--")}

    # =========================== Internal Interface ==========================

    def _create_run(
        self,
        command_name=None,
        config_updates=None,
        named_configs=(),
        info=None,
        meta_info=None,
        options=None,
    ):
        command_name = command_name or self.default_command
        if command_name is None:
            raise RuntimeError(
                "No command found to be run. Specify a command "
                "or define a main function."
            )

        default_options = self.get_default_options()
        if options:
            default_options.update(options)
        options = default_options

        # call option hooks
        for oh in self.option_hooks:
            oh(options=options)

        run = create_run(
            self,
            command_name,
            config_updates,
            named_configs=named_configs,
            force=options.get(commandline_options.ForceOption.get_flag(), False),
            log_level=options.get(commandline_options.loglevel_option.get_flag(), None),
        )
        if info is not None:
            run.info.update(info)

        run.meta_info["command"] = command_name
        run.meta_info["options"] = options

        if meta_info:
            run.meta_info.update(meta_info)

        options_list = gather_command_line_options() + self.additional_cli_options
        for option in options_list:
            option_value = options.get(option.get_flag(), False)
            if option_value:
                option.apply(option_value, run)

        self.current_run = run
        return run

    def _check_command(self, cmd_name):
        commands = dict(self.gather_commands())
        if cmd_name is not None and cmd_name not in commands:
            return 'Error: Command "{}" not found. Available commands are: ' "{}".format(
                cmd_name, ", ".join(commands.keys())
            )

        if cmd_name is None:
            return (
                "Error: No command found to be run. Specify a command"
                " or define main function. Available commands"
                " are: {}".format(", ".join(commands.keys()))
            )

    def _handle_help(self, args, usage):
        if args["help"] or args["--help"]:
            if args["COMMAND"] is None:
                print(usage)
                return True
            else:
                commands = dict(self.gather_commands())
                print(help_for_command(commands[args["COMMAND"]]))
                return True
        return False


def gather_command_line_options(filter_disabled=None):
    """Get a sorted list of all CommandLineOption subclasses."""
    if filter_disabled is None:
        filter_disabled = not SETTINGS.COMMAND_LINE.SHOW_DISABLED_OPTIONS

    options = []
<<<<<<< HEAD
    for opt in get_inheritors(CommandLineOption):
=======
    for opt in get_inheritors(commandline_options.CommandLineOption):
>>>>>>> 0c8eec6c
        warnings.warn(
            "Subclassing `CommandLineOption` is deprecated. Please "
            "use the `sacred.cli_option` decorator and pass the function "
            "to the Experiment constructor."
        )
        if filter_disabled and not opt._enabled:
            continue
        options.append(opt)

    options += DEFAULT_COMMAND_LINE_OPTIONS

<<<<<<< HEAD
    return sorted(options, key=get_name)


DEFAULT_COMMAND_LINE_OPTIONS = [debug_option, loglevel_option, s3_option]
=======
    return sorted(options, key=commandline_options.get_name)


DEFAULT_COMMAND_LINE_OPTIONS = [
    commandline_options.debug_option,
    commandline_options.loglevel_option,
    sql_option,
    commandline_options.print_config_option,
    commandline_options.unobserved_option,
    commandline_options.queue_option,
]
>>>>>>> 0c8eec6c
<|MERGE_RESOLUTION|>--- conflicted
+++ resolved
@@ -10,19 +10,8 @@
 
 from sacred import SETTINGS
 from sacred.arg_parser import format_usage, get_config_updates
-<<<<<<< HEAD
-from sacred.commandline_options import (
-    ForceOption,
-    loglevel_option,
-    CLIOption,
-    debug_option,
-    CommandLineOption,
-    get_name,
-)
-=======
 from sacred import commandline_options
 from sacred.commandline_options import CLIOption
->>>>>>> 0c8eec6c
 from sacred.commands import (
     help_for_command,
     print_config,
@@ -573,11 +562,7 @@
         filter_disabled = not SETTINGS.COMMAND_LINE.SHOW_DISABLED_OPTIONS
 
     options = []
-<<<<<<< HEAD
-    for opt in get_inheritors(CommandLineOption):
-=======
     for opt in get_inheritors(commandline_options.CommandLineOption):
->>>>>>> 0c8eec6c
         warnings.warn(
             "Subclassing `CommandLineOption` is deprecated. Please "
             "use the `sacred.cli_option` decorator and pass the function "
@@ -589,21 +574,15 @@
 
     options += DEFAULT_COMMAND_LINE_OPTIONS
 
-<<<<<<< HEAD
-    return sorted(options, key=get_name)
-
-
-DEFAULT_COMMAND_LINE_OPTIONS = [debug_option, loglevel_option, s3_option]
-=======
     return sorted(options, key=commandline_options.get_name)
 
 
 DEFAULT_COMMAND_LINE_OPTIONS = [
+    s3_option,
     commandline_options.debug_option,
     commandline_options.loglevel_option,
     sql_option,
     commandline_options.print_config_option,
     commandline_options.unobserved_option,
     commandline_options.queue_option,
-]
->>>>>>> 0c8eec6c
+]