#!/usr/bin/env python
# coding=utf-8
from __future__ import division, print_function, unicode_literals

import mimetypes
import os.path
import pickle
import re
import sys
import time
from tempfile import NamedTemporaryFile

import pymongo
import pymongo.errors
import gridfs

import sacred.optional as opt
from sacred.commandline_options import CommandLineOption
from sacred.dependencies import get_digest
from sacred.observers.base import RunObserver
from sacred.observers.queue import QueueObserver
from sacred.serializer import flatten
from sacred.utils import ObserverError

DEFAULT_MONGO_PRIORITY = 30

# This ensures consistent mimetype detection across platforms.
mimetypes.init(files=[])


def force_valid_bson_key(key):
    key = str(key)
    if key.startswith('$'):
        key = '@' + key[1:]
    key = key.replace('.', ',')
    return key


def force_bson_encodeable(obj):
    import bson
    if isinstance(obj, dict):
        try:
            bson.BSON.encode(obj, check_keys=True)
            return obj
        except bson.InvalidDocument:
            return {force_valid_bson_key(k): force_bson_encodeable(v)
                    for k, v in obj.items()}

    elif opt.has_numpy and isinstance(obj, opt.np.ndarray):
        return obj
    else:
        try:
            bson.BSON.encode({'dict_just_for_testing': obj})
            return obj
        except bson.InvalidDocument:
            return str(obj)


class MongoObserver(RunObserver):
    COLLECTION_NAME_BLACKLIST = {'fs.files', 'fs.chunks', '_properties',
                                 'system.indexes', 'search_space',
                                 'search_spaces'}
    VERSION = 'MongoObserver-0.7.0'

    @classmethod
    def create(cls, url=None, db_name='sacred', collection='runs',
               overwrite=None, priority=DEFAULT_MONGO_PRIORITY,
<<<<<<< HEAD
               client=None, **kwargs):
=======
               client=None, failure_dir=None, **kwargs):
        """Factory method for MongoObserver.

        Parameters
        ----------
        url: Mongo URI to connect to.
        db_name: Database to connect to.
        collection: Collection to write the runs to. (default: "runs").
        overwrite: _id of a run that should be overwritten.
        priority: (default 30)
        client: Client to connect to. Do not use client and URL together.
        failure_dir: Directory to save the run of a failed observer to.

        Returns
        -------
        An instantiated MongoObserver.
        """
        import pymongo
        import gridfs
>>>>>>> 7f7e1e09

        if client is not None:
            if not isinstance(client, pymongo.MongoClient):
                raise ValueError("client needs to be a pymongo.MongoClient, "
                                 "but is {} instead".format(type(client)))
            if url is not None:
                raise ValueError('Cannot pass both a client and a url.')
        else:
            client = pymongo.MongoClient(url, **kwargs)
        database = client[db_name]
        if collection in MongoObserver.COLLECTION_NAME_BLACKLIST:
            raise KeyError('Collection name "{}" is reserved. '
                           'Please use a different one.'.format(collection))
        runs_collection = database[collection]
        metrics_collection = database["metrics"]
        fs = gridfs.GridFS(database)
<<<<<<< HEAD
        return cls(runs_collection, fs, overwrite=overwrite,
                   metrics_collection=metrics_collection, priority=priority)
=======
        return MongoObserver(runs_collection,
                             fs, overwrite=overwrite,
                             metrics_collection=metrics_collection,
                             failure_dir=failure_dir,
                             priority=priority)
>>>>>>> 7f7e1e09

    def __init__(self, runs_collection,
                 fs, overwrite=None, metrics_collection=None,
                 failure_dir=None,
                 priority=DEFAULT_MONGO_PRIORITY):
        self.runs = runs_collection
        self.metrics = metrics_collection
        self.fs = fs
        if isinstance(overwrite, (int, str)):
            overwrite = int(overwrite)
            run = self.runs.find_one({'_id': overwrite})
            if run is None:
                raise RuntimeError("Couldn't find run to overwrite with "
                                   "_id='{}'".format(overwrite))
            else:
                overwrite = run
        self.overwrite = overwrite
        self.run_entry = None
        self.priority = priority
        self.failure_dir = failure_dir

    def queued_event(self, ex_info, command, host_info, queue_time, config,
                     meta_info, _id):
        if self.overwrite is not None:
            raise RuntimeError("Can't overwrite with QUEUED run.")
        self.run_entry = {
            'experiment': dict(ex_info),
            'command': command,
            'host': dict(host_info),
            'config': flatten(config),
            'meta': meta_info,
            'status': 'QUEUED'
        }
        # set ID if given
        if _id is not None:
            self.run_entry['_id'] = _id
        # save sources
        self.run_entry['experiment']['sources'] = self.save_sources(ex_info)
        self.insert()
        return self.run_entry['_id']

    def started_event(self, ex_info, command, host_info, start_time, config,
                      meta_info, _id):
        if self.overwrite is None:
            self.run_entry = {'_id': _id}
        else:
            if self.run_entry is not None:
                raise RuntimeError("Cannot overwrite more than once!")
            # TODO sanity checks
            self.run_entry = self.overwrite

        self.run_entry.update({
            'experiment': dict(ex_info),
            'format': self.VERSION,
            'command': command,
            'host': dict(host_info),
            'start_time': start_time,
            'config': flatten(config),
            'meta': meta_info,
            'status': 'RUNNING',
            'resources': [],
            'artifacts': [],
            'captured_out': '',
            'info': {},
            'heartbeat': None
        })

        # save sources
        self.run_entry['experiment']['sources'] = self.save_sources(ex_info)
        self.insert()
        return self.run_entry['_id']

    def heartbeat_event(self, info, captured_out, beat_time, result):
        self.run_entry['info'] = flatten(info)
        self.run_entry['captured_out'] = captured_out
        self.run_entry['heartbeat'] = beat_time
        self.run_entry['result'] = flatten(result)
        self.save()

    def completed_event(self, stop_time, result):
        self.run_entry['stop_time'] = stop_time
        self.run_entry['result'] = flatten(result)
        self.run_entry['status'] = 'COMPLETED'
        self.final_save(attempts=10)

    def interrupted_event(self, interrupt_time, status):
        self.run_entry['stop_time'] = interrupt_time
        self.run_entry['status'] = status
        self.final_save(attempts=3)

    def failed_event(self, fail_time, fail_trace):
        self.run_entry['stop_time'] = fail_time
        self.run_entry['status'] = 'FAILED'
        self.run_entry['fail_trace'] = fail_trace
        self.final_save(attempts=1)

    def resource_event(self, filename):
        if self.fs.exists(filename=filename):
            md5hash = get_digest(filename)
            if self.fs.exists(filename=filename, md5=md5hash):
                resource = (filename, md5hash)
                if resource not in self.run_entry['resources']:
                    self.run_entry['resources'].append(resource)
                    self.save()
                return
        with open(filename, 'rb') as f:
            file_id = self.fs.put(f, filename=filename)
        md5hash = self.fs.get(file_id).md5
        self.run_entry['resources'].append((filename, md5hash))
        self.save()

    def artifact_event(self, name, filename, metadata=None, content_type=None):
        with open(filename, 'rb') as f:
            run_id = self.run_entry['_id']
            db_filename = 'artifact://{}/{}/{}'.format(self.runs.name, run_id,
                                                       name)
            if content_type is None:
                content_type = self._try_to_detect_content_type(filename)

            file_id = self.fs.put(f, filename=db_filename,
                                  metadata=metadata, content_type=content_type)

        self.run_entry['artifacts'].append({'name': name,
                                            'file_id': file_id})
        self.save()

    @staticmethod
    def _try_to_detect_content_type(filename):
        mime_type, _ = mimetypes.guess_type(filename)
        if mime_type is not None:
            print('Added {} as content-type of artifact {}.'.format(
                mime_type, filename))
        else:
            print('Failed to detect content-type automatically for '
                  'artifact {}.'.format(filename))
        return mime_type

    def log_metrics(self, metrics_by_name, info):
        """Store new measurements to the database.

        Take measurements and store them into
        the metrics collection in the database.
        Additionally, reference the metrics
        in the info["metrics"] dictionary.
        """
        if self.metrics is None:
            # If, for whatever reason, the metrics collection has not been set
            # do not try to save anything there.
            return
        for key in metrics_by_name:
            query = {"run_id": self.run_entry['_id'],
                     "name": key}
            push = {"steps": {"$each": metrics_by_name[key]["steps"]},
                    "values": {"$each": metrics_by_name[key]["values"]},
                    "timestamps": {"$each": metrics_by_name[key]["timestamps"]}
                    }
            update = {"$push": push}
            result = self.metrics.update_one(query, update, upsert=True)
            if result.upserted_id is not None:
                # This is the first time we are storing this metric
                info.setdefault("metrics", []) \
                    .append({"name": key, "id": str(result.upserted_id)})

    def insert(self):
        if self.overwrite:
            return self.save()

        autoinc_key = self.run_entry.get('_id') is None
        while True:
            if autoinc_key:
                c = self.runs.find({}, {'_id': 1})
                c = c.sort('_id', pymongo.DESCENDING).limit(1)
                self.run_entry['_id'] = c.next()['_id'] + 1 if c.count() else 1
            try:
                self.runs.insert_one(self.run_entry)
                return
            except pymongo.errors.InvalidDocument as e:
                raise ObserverError('Run contained an unserializable entry.'
                                    '(most likely in the info)\n{}'.format(e))
            except pymongo.errors.DuplicateKeyError:
                if not autoinc_key:
                    raise

    def save(self):
        try:
            self.runs.update_one({'_id': self.run_entry['_id']},
                                 {'$set': self.run_entry})
        except pymongo.errors.AutoReconnect:
            pass  # just wait for the next save
        except pymongo.errors.InvalidDocument:
            raise ObserverError('Run contained an unserializable entry.'
                                '(most likely in the info)')

    def final_save(self, attempts):
        for i in range(attempts):
            try:
                self.runs.update_one({'_id': self.run_entry['_id']},
                                     {'$set': self.run_entry}, upsert=True)
                return
            except pymongo.errors.AutoReconnect:
                if i < attempts - 1:
                    time.sleep(1)
            except pymongo.errors.ConnectionFailure:
                pass
            except pymongo.errors.InvalidDocument:
                self.run_entry = force_bson_encodeable(self.run_entry)
                print("Warning: Some of the entries of the run were not "
                      "BSON-serializable!\n They have been altered such that "
                      "they can be stored, but you should fix your experiment!"
                      "Most likely it is either the 'info' or the 'result'.",
                      file=sys.stderr)

        if not os.path.exists(self.failure_dir):
            os.makedirs(self.failure_dir)
        with NamedTemporaryFile(suffix='.pickle', delete=False,
                                prefix='sacred_mongo_fail_{}_'.format(
                                    self.run_entry["_id"]
                                ),
                                dir=self.failure_dir) as f:
            pickle.dump(self.run_entry, f)
            print("Warning: saving to MongoDB failed! "
                  "Stored experiment entry in '{}'".format(f.name),
                  file=sys.stderr)

    def save_sources(self, ex_info):
        base_dir = ex_info['base_dir']
        source_info = []
        for source_name, md5 in ex_info['sources']:
            abs_path = os.path.join(base_dir, source_name)
            file = self.fs.find_one({'filename': abs_path, 'md5': md5})
            if file:
                _id = file._id
            else:
                with open(abs_path, 'rb') as f:
                    _id = self.fs.put(f, filename=abs_path)
            source_info.append([source_name, _id])
        return source_info

    def __eq__(self, other):
        if isinstance(other, MongoObserver):
            return self.runs == other.runs
        return False

    def __ne__(self, other):
        return not self.__eq__(other)


class MongoDbOption(CommandLineOption):
    """Add a MongoDB Observer to the experiment."""

    __depends_on__ = 'pymongo'

    arg = 'DB'
    arg_description = "Database specification. Can be " \
                      "[host:port:]db_name[.collection[:id]][!priority]"

    RUN_ID_PATTERN = r"(?P<overwrite>\d{1,12})"
    PORT1_PATTERN = r"(?P<port1>\d{1,5})"
    PORT2_PATTERN = r"(?P<port2>\d{1,5})"
    PRIORITY_PATTERN = r"(?P<priority>-?\d+)?"
    DB_NAME_PATTERN = r"(?P<db_name>[_A-Za-z]" \
                      r"[0-9A-Za-z#%&'()+\-;=@\[\]^_{}]{0,63})"
    COLL_NAME_PATTERN = r"(?P<collection>[_A-Za-z]" \
                        r"[0-9A-Za-z#%&'()+\-;=@\[\]^_{}]{0,63})"
    HOSTNAME1_PATTERN = r"(?P<host1>" \
                        r"[0-9A-Za-z](?:(?:[0-9A-Za-z]|-){0,61}[0-9A-Za-z])?" \
                        r"(?:\.[0-9A-Za-z](?:(?:[0-9A-Za-z]|-){0,61}" \
                        r"[0-9A-Za-z])?)*)"
    HOSTNAME2_PATTERN = r"(?P<host2>" \
                        r"[0-9A-Za-z](?:(?:[0-9A-Za-z]|-){0,61}[0-9A-Za-z])?" \
                        r"(?:\.[0-9A-Za-z](?:(?:[0-9A-Za-z]|-){0,61}" \
                        r"[0-9A-Za-z])?)*)"

    HOST_ONLY = r"^(?:{host}:{port})$".format(host=HOSTNAME1_PATTERN,
                                              port=PORT1_PATTERN)
    FULL = r"^(?:{host}:{port}:)?{db}(?:\.{collection}(?::{rid})?)?" \
           r"(?:!{priority})?$".format(host=HOSTNAME2_PATTERN,
                                       port=PORT2_PATTERN,
                                       db=DB_NAME_PATTERN,
                                       collection=COLL_NAME_PATTERN,
                                       rid=RUN_ID_PATTERN,
                                       priority=PRIORITY_PATTERN)

    PATTERN = r"{host_only}|{full}".format(host_only=HOST_ONLY, full=FULL)

    @classmethod
    def apply(cls, args, run):
        kwargs = cls.parse_mongo_db_arg(args)
        mongo = MongoObserver.create(**kwargs)
        run.observers.append(mongo)

    @classmethod
    def parse_mongo_db_arg(cls, mongo_db):
        g = re.match(cls.PATTERN, mongo_db).groupdict()
        if g is None:
            raise ValueError('mongo_db argument must have the form "db_name" '
                             'or "host:port[:db_name]" but was {}'
                             .format(mongo_db))

        kwargs = {}
        if g['host1']:
            kwargs['url'] = '{}:{}'.format(g['host1'], g['port1'])
        elif g['host2']:
            kwargs['url'] = '{}:{}'.format(g['host2'], g['port2'])

        if g['priority'] is not None:
            kwargs['priority'] = int(g['priority'])

        for p in ['db_name', 'collection', 'overwrite']:
            if g[p] is not None:
                kwargs[p] = g[p]

        return kwargs


class QueueCompatibleMongoObserver(MongoObserver):

    def log_metrics(self, metric_name, metrics_values, info):
        """Store new measurements to the database.

        Take measurements and store them into
        the metrics collection in the database.
        Additionally, reference the metrics
        in the info["metrics"] dictionary.
        """
        if self.metrics is None:
            # If, for whatever reason, the metrics collection has not been set
            # do not try to save anything there.
            return
        query = {"run_id": self.run_entry['_id'],
                 "name": metric_name}
        push = {"steps": {"$each": metrics_values["steps"]},
                "values": {"$each": metrics_values["values"]},
                "timestamps": {"$each": metrics_values["timestamps"]}}
        update = {"$push": push}
        result = self.metrics.update_one(query, update, upsert=True)
        if result.upserted_id is not None:
            # This is the first time we are storing this metric
            info.setdefault("metrics", []) \
                .append({"name": metric_name, "id": str(result.upserted_id)})

    def save(self):
        try:
            self.runs.update_one({'_id': self.run_entry['_id']},
                                 {'$set': self.run_entry})
        except pymongo.errors.InvalidDocument:
            raise ObserverError('Run contained an unserializable entry.'
                                '(most likely in the info)')

    def final_save(self, attempts):
        try:
            self.runs.update_one({'_id': self.run_entry['_id']},
                                 {'$set': self.run_entry}, upsert=True)
            return

        except pymongo.errors.InvalidDocument:
            self.run_entry = force_bson_encodeable(self.run_entry)
            print("Warning: Some of the entries of the run were not "
                  "BSON-serializable!\n They have been altered such that "
                  "they can be stored, but you should fix your experiment!"
                  "Most likely it is either the 'info' or the 'result'.",
                  file=sys.stderr)

            from tempfile import NamedTemporaryFile
            with NamedTemporaryFile(suffix='.pickle', delete=False,
                                    prefix='sacred_mongo_fail_') as f:
                pickle.dump(self.run_entry, f)
                print("Warning: saving to MongoDB failed! "
                      "Stored experiment entry in '{}'".format(f.name),
                      file=sys.stderr)

        raise ObserverError("Warning: saving to MongoDB failed!")


class QueuedMongoObserver(QueueObserver):
    @classmethod
    def create(cls, interval=20, retry_interval=10, url=None, db_name='sacred',
               collection='runs', overwrite=None,
               priority=DEFAULT_MONGO_PRIORITY, client=None, **kwargs):
        return cls(
            QueueCompatibleMongoObserver.create(url=url, db_name=db_name,
                                                collection=collection,
                                                overwrite=overwrite,
                                                priority=priority,
                                                client=client, **kwargs),
            interval=interval,
            retry_interval=retry_interval,
        )<|MERGE_RESOLUTION|>--- conflicted
+++ resolved
@@ -65,9 +65,6 @@
     @classmethod
     def create(cls, url=None, db_name='sacred', collection='runs',
                overwrite=None, priority=DEFAULT_MONGO_PRIORITY,
-<<<<<<< HEAD
-               client=None, **kwargs):
-=======
                client=None, failure_dir=None, **kwargs):
         """Factory method for MongoObserver.
 
@@ -85,9 +82,6 @@
         -------
         An instantiated MongoObserver.
         """
-        import pymongo
-        import gridfs
->>>>>>> 7f7e1e09
 
         if client is not None:
             if not isinstance(client, pymongo.MongoClient):
@@ -104,16 +98,11 @@
         runs_collection = database[collection]
         metrics_collection = database["metrics"]
         fs = gridfs.GridFS(database)
-<<<<<<< HEAD
-        return cls(runs_collection, fs, overwrite=overwrite,
-                   metrics_collection=metrics_collection, priority=priority)
-=======
-        return MongoObserver(runs_collection,
-                             fs, overwrite=overwrite,
-                             metrics_collection=metrics_collection,
-                             failure_dir=failure_dir,
-                             priority=priority)
->>>>>>> 7f7e1e09
+        return cls(runs_collection,
+                   fs, overwrite=overwrite,
+                   metrics_collection=metrics_collection,
+                   failure_dir=failure_dir,
+                   priority=priority)
 
     def __init__(self, runs_collection,
                  fs, overwrite=None, metrics_collection=None,
@@ -298,6 +287,8 @@
                     raise
 
     def save(self):
+        import pymongo.errors
+
         try:
             self.runs.update_one({'_id': self.run_entry['_id']},
                                  {'$set': self.run_entry})
@@ -308,6 +299,8 @@
                                 '(most likely in the info)')
 
     def final_save(self, attempts):
+        import pymongo.errors
+
         for i in range(attempts):
             try:
                 self.runs.update_one({'_id': self.run_entry['_id']},
