#!/usr/bin/env python
# coding=utf-8
from __future__ import division, print_function, unicode_literals

import pickle
import re
import os.path
import sys
import time
import mimetypes

import sacred.optional as opt
from sacred.commandline_options import CommandLineOption
from sacred.dependencies import get_digest
from sacred.observers.base import RunObserver
from sacred.serializer import flatten
from sacred.utils import ObserverError

DEFAULT_MONGO_PRIORITY = 30

# This ensures consistent mimetype detection across platforms.
mimetypes.init(files=[])


def force_valid_bson_key(key):
    key = str(key)
    if key.startswith('$'):
        key = '@' + key[1:]
    key = key.replace('.', ',')
    return key


def force_bson_encodeable(obj):
    import bson
    if isinstance(obj, dict):
        try:
            bson.BSON.encode(obj, check_keys=True)
            return obj
        except bson.InvalidDocument:
            return {force_valid_bson_key(k): force_bson_encodeable(v)
                    for k, v in obj.items()}

    elif opt.has_numpy and isinstance(obj, opt.np.ndarray):
        return obj
    else:
        try:
            bson.BSON.encode({'dict_just_for_testing': obj})
            return obj
        except bson.InvalidDocument:
            return str(obj)


class MongoObserver(RunObserver):
    COLLECTION_NAME_BLACKLIST = {'fs.files', 'fs.chunks', '_properties',
                                 'system.indexes', 'search_space',
                                 'search_spaces'}
    VERSION = 'MongoObserver-0.7.0'

    @staticmethod
    def create(url=None, db_name='sacred', collection='runs',
               overwrite=None, priority=DEFAULT_MONGO_PRIORITY,
               client=None, failure_dir=None, **kwargs):
        """Factory method for MongoObserver.

        Parameters
        ----------
        url: Mongo URI to connect to.
        db_name: Database to connect to.
        collection: Collection to write the runs to. (default: "runs").
        overwrite: _id of a run that should be overwritten.
        priority: (default 30)
        client: Client to connect to. Do not use client and URL together.
        failure_dir: Directory to save the run of a failed observer to.

        Returns
        -------
        An instantiated MongoObserver.
        """
        import pymongo
        import gridfs

        if client is not None:
<<<<<<< HEAD
            assert isinstance(client, pymongo.MongoClient)
            assert url is None, 'Cannot pass both a client and a url.'
=======
            if not isinstance(client, pymongo.MongoClient):
                raise ValueError("client needs to be a pymongo.MongoClient, "
                                 "but is {} instead".format(type(client)))
            if url is not None:
                raise ValueError('Cannot pass both a client and a url.')
>>>>>>> dc52ab86
        else:
            client = pymongo.MongoClient(url, **kwargs)
        database = client[db_name]
        if collection in MongoObserver.COLLECTION_NAME_BLACKLIST:
            raise KeyError('Collection name "{}" is reserved. '
                           'Please use a different one.'.format(collection))
        runs_collection = database[collection]
        metrics_collection = database["metrics"]
        fs = gridfs.GridFS(database)
        return MongoObserver(runs_collection,
                             fs, overwrite=overwrite,
                             metrics_collection=metrics_collection,
                             failure_dir=failure_dir,
                             priority=priority)

    def __init__(self, runs_collection,
                 fs, overwrite=None, metrics_collection=None,
                 failure_dir=None,
                 priority=DEFAULT_MONGO_PRIORITY):
        self.runs = runs_collection
        self.metrics = metrics_collection
        self.fs = fs
        if isinstance(overwrite, (int, str)):
            overwrite = int(overwrite)
            run = self.runs.find_one({'_id': overwrite})
            if run is None:
                raise RuntimeError("Couldn't find run to overwrite with "
                                   "_id='{}'".format(overwrite))
            else:
                overwrite = run
        self.overwrite = overwrite
        self.run_entry = None
        self.priority = priority
        self.failure_dir = failure_dir

    def queued_event(self, ex_info, command, host_info, queue_time, config,
                     meta_info, _id):
        if self.overwrite is not None:
            raise RuntimeError("Can't overwrite with QUEUED run.")
        self.run_entry = {
            'experiment': dict(ex_info),
            'command': command,
            'host': dict(host_info),
            'config': flatten(config),
            'meta': meta_info,
            'status': 'QUEUED'
        }
        # set ID if given
        if _id is not None:
            self.run_entry['_id'] = _id
        # save sources
        self.run_entry['experiment']['sources'] = self.save_sources(ex_info)
        self.insert()
        return self.run_entry['_id']

    def started_event(self, ex_info, command, host_info, start_time, config,
                      meta_info, _id):
        if self.overwrite is None:
            self.run_entry = {'_id': _id}
        else:
            if self.run_entry is not None:
                raise RuntimeError("Cannot overwrite more than once!")
            # TODO sanity checks
            self.run_entry = self.overwrite

        self.run_entry.update({
            'experiment': dict(ex_info),
            'format': self.VERSION,
            'command': command,
            'host': dict(host_info),
            'start_time': start_time,
            'config': flatten(config),
            'meta': meta_info,
            'status': 'RUNNING',
            'resources': [],
            'artifacts': [],
            'captured_out': '',
            'info': {},
            'heartbeat': None
        })

        # save sources
        self.run_entry['experiment']['sources'] = self.save_sources(ex_info)
        self.insert()
        return self.run_entry['_id']

    def heartbeat_event(self, info, captured_out, beat_time, result):
        self.run_entry['info'] = flatten(info)
        self.run_entry['captured_out'] = captured_out
        self.run_entry['heartbeat'] = beat_time
        self.run_entry['result'] = flatten(result)
        self.save()

    def completed_event(self, stop_time, result):
        self.run_entry['stop_time'] = stop_time
        self.run_entry['result'] = flatten(result)
        self.run_entry['status'] = 'COMPLETED'
        self.final_save(attempts=10)

    def interrupted_event(self, interrupt_time, status):
        self.run_entry['stop_time'] = interrupt_time
        self.run_entry['status'] = status
        self.final_save(attempts=3)

    def failed_event(self, fail_time, fail_trace):
        self.run_entry['stop_time'] = fail_time
        self.run_entry['status'] = 'FAILED'
        self.run_entry['fail_trace'] = fail_trace
        self.final_save(attempts=1)

    def resource_event(self, filename):
        if self.fs.exists(filename=filename):
            md5hash = get_digest(filename)
            if self.fs.exists(filename=filename, md5=md5hash):
                resource = (filename, md5hash)
                if resource not in self.run_entry['resources']:
                    self.run_entry['resources'].append(resource)
                    self.save()
                return
        with open(filename, 'rb') as f:
            file_id = self.fs.put(f, filename=filename)
        md5hash = self.fs.get(file_id).md5
        self.run_entry['resources'].append((filename, md5hash))
        self.save()

    def artifact_event(self, name, filename, metadata=None, content_type=None):
        with open(filename, 'rb') as f:
            run_id = self.run_entry['_id']
            db_filename = 'artifact://{}/{}/{}'.format(self.runs.name, run_id,
                                                       name)
            if content_type is None:
                content_type = self._try_to_detect_content_type(filename)

            file_id = self.fs.put(f, filename=db_filename,
                                  metadata=metadata, content_type=content_type)

        self.run_entry['artifacts'].append({'name': name,
                                            'file_id': file_id})
        self.save()

    @staticmethod
    def _try_to_detect_content_type(filename):
        mime_type, _ = mimetypes.guess_type(filename)
        if mime_type is not None:
            print('Added {} as content-type of artifact {}.'.format(
                mime_type, filename))
        else:
            print('Failed to detect content-type automatically for '
                  'artifact {}.'.format(filename))
        return mime_type

    def log_metrics(self, metrics_by_name, info):
        """Store new measurements to the database.

        Take measurements and store them into
        the metrics collection in the database.
        Additionally, reference the metrics
        in the info["metrics"] dictionary.
        """
        if self.metrics is None:
            # If, for whatever reason, the metrics collection has not been set
            # do not try to save anything there.
            return
        for key in metrics_by_name:
            query = {"run_id": self.run_entry['_id'],
                     "name": key}
            push = {"steps": {"$each": metrics_by_name[key]["steps"]},
                    "values": {"$each": metrics_by_name[key]["values"]},
                    "timestamps": {"$each": metrics_by_name[key]["timestamps"]}
                    }
            update = {"$push": push}
            result = self.metrics.update_one(query, update, upsert=True)
            if result.upserted_id is not None:
                # This is the first time we are storing this metric
                info.setdefault("metrics", []) \
                    .append({"name": key, "id": str(result.upserted_id)})

    def insert(self):
        import pymongo.errors

        if self.overwrite:
            return self.save()

        autoinc_key = self.run_entry.get('_id') is None
        while True:
            if autoinc_key:
                c = self.runs.find({}, {'_id': 1})
                c = c.sort('_id', pymongo.DESCENDING).limit(1)
                self.run_entry['_id'] = c.next()['_id'] + 1 if c.count() else 1
            try:
                self.runs.insert_one(self.run_entry)
                return
            except pymongo.errors.InvalidDocument as e:
                raise ObserverError('Run contained an unserializable entry.'
                                    '(most likely in the info)\n{}'.format(e))
            except pymongo.errors.DuplicateKeyError:
                if not autoinc_key:
                    raise

    def save(self):
        import pymongo.errors

        try:
            self.runs.update_one({'_id': self.run_entry['_id']},
                                 {'$set': self.run_entry})
        except pymongo.errors.AutoReconnect:
            pass  # just wait for the next save
        except pymongo.errors.InvalidDocument:
            raise ObserverError('Run contained an unserializable entry.'
                                '(most likely in the info)')

    def final_save(self, attempts):
        import pymongo.errors

        for i in range(attempts):
            try:
                self.runs.update_one({'_id': self.run_entry['_id']},
                                     {'$set': self.run_entry}, upsert=True)
                return
            except pymongo.errors.AutoReconnect:
                if i < attempts - 1:
                    time.sleep(1)
            except pymongo.errors.ConnectionFailure:
                pass
            except pymongo.errors.InvalidDocument:
                self.run_entry = force_bson_encodeable(self.run_entry)
                print("Warning: Some of the entries of the run were not "
                      "BSON-serializable!\n They have been altered such that "
                      "they can be stored, but you should fix your experiment!"
                      "Most likely it is either the 'info' or the 'result'.",
                      file=sys.stderr)

        from tempfile import NamedTemporaryFile
        os.makedirs(self.failure_dir, exist_ok=True)
        with NamedTemporaryFile(suffix='.pickle', delete=False,
                                prefix='sacred_mongo_fail_{}_'.format(self.run_entry["_id"]),
                                dir=self.failure_dir) as f:
            pickle.dump(self.run_entry, f)
            print("Warning: saving to MongoDB failed! "
                  "Stored experiment entry in '{}'".format(f.name),
                  file=sys.stderr)

    def save_sources(self, ex_info):
        base_dir = ex_info['base_dir']
        source_info = []
        for source_name, md5 in ex_info['sources']:
            abs_path = os.path.join(base_dir, source_name)
            file = self.fs.find_one({'filename': abs_path, 'md5': md5})
            if file:
                _id = file._id
            else:
                with open(abs_path, 'rb') as f:
                    _id = self.fs.put(f, filename=abs_path)
            source_info.append([source_name, _id])
        return source_info

    def __eq__(self, other):
        if isinstance(other, MongoObserver):
            return self.runs == other.runs
        return False

    def __ne__(self, other):
        return not self.__eq__(other)


class MongoDbOption(CommandLineOption):
    """Add a MongoDB Observer to the experiment."""

    __depends_on__ = 'pymongo'

    arg = 'DB'
    arg_description = "Database specification. Can be " \
                      "[host:port:]db_name[.collection[:id]][!priority]"

    RUN_ID_PATTERN = r"(?P<overwrite>\d{1,12})"
    PORT1_PATTERN = r"(?P<port1>\d{1,5})"
    PORT2_PATTERN = r"(?P<port2>\d{1,5})"
    PRIORITY_PATTERN = r"(?P<priority>-?\d+)?"
    DB_NAME_PATTERN = r"(?P<db_name>[_A-Za-z]" \
                      r"[0-9A-Za-z#%&'()+\-;=@\[\]^_{}]{0,63})"
    COLL_NAME_PATTERN = r"(?P<collection>[_A-Za-z]" \
                        r"[0-9A-Za-z#%&'()+\-;=@\[\]^_{}]{0,63})"
    HOSTNAME1_PATTERN = r"(?P<host1>" \
                        r"[0-9A-Za-z](?:(?:[0-9A-Za-z]|-){0,61}[0-9A-Za-z])?" \
                        r"(?:\.[0-9A-Za-z](?:(?:[0-9A-Za-z]|-){0,61}" \
                        r"[0-9A-Za-z])?)*)"
    HOSTNAME2_PATTERN = r"(?P<host2>" \
                        r"[0-9A-Za-z](?:(?:[0-9A-Za-z]|-){0,61}[0-9A-Za-z])?" \
                        r"(?:\.[0-9A-Za-z](?:(?:[0-9A-Za-z]|-){0,61}" \
                        r"[0-9A-Za-z])?)*)"

    HOST_ONLY = r"^(?:{host}:{port})$".format(host=HOSTNAME1_PATTERN,
                                              port=PORT1_PATTERN)
    FULL = r"^(?:{host}:{port}:)?{db}(?:\.{collection}(?::{rid})?)?" \
           r"(?:!{priority})?$".format(host=HOSTNAME2_PATTERN,
                                       port=PORT2_PATTERN,
                                       db=DB_NAME_PATTERN,
                                       collection=COLL_NAME_PATTERN,
                                       rid=RUN_ID_PATTERN,
                                       priority=PRIORITY_PATTERN)

    PATTERN = r"{host_only}|{full}".format(host_only=HOST_ONLY, full=FULL)

    @classmethod
    def apply(cls, args, run):
        kwargs = cls.parse_mongo_db_arg(args)
        mongo = MongoObserver.create(**kwargs)
        run.observers.append(mongo)

    @classmethod
    def parse_mongo_db_arg(cls, mongo_db):
        g = re.match(cls.PATTERN, mongo_db).groupdict()
        if g is None:
            raise ValueError('mongo_db argument must have the form "db_name" '
                             'or "host:port[:db_name]" but was {}'
                             .format(mongo_db))

        kwargs = {}
        if g['host1']:
            kwargs['url'] = '{}:{}'.format(g['host1'], g['port1'])
        elif g['host2']:
            kwargs['url'] = '{}:{}'.format(g['host2'], g['port2'])

        if g['priority'] is not None:
            kwargs['priority'] = int(g['priority'])

        for p in ['db_name', 'collection', 'overwrite']:
            if g[p] is not None:
                kwargs[p] = g[p]

        return kwargs<|MERGE_RESOLUTION|>--- conflicted
+++ resolved
@@ -80,16 +80,11 @@
         import gridfs
 
         if client is not None:
-<<<<<<< HEAD
-            assert isinstance(client, pymongo.MongoClient)
-            assert url is None, 'Cannot pass both a client and a url.'
-=======
             if not isinstance(client, pymongo.MongoClient):
                 raise ValueError("client needs to be a pymongo.MongoClient, "
                                  "but is {} instead".format(type(client)))
             if url is not None:
                 raise ValueError('Cannot pass both a client and a url.')
->>>>>>> dc52ab86
         else:
             client = pymongo.MongoClient(url, **kwargs)
         database = client[db_name]
