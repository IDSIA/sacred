--- conflicted
+++ resolved
@@ -1,162 +1,160 @@
-#!/usr/bin/env python
-# coding=utf-8
-
-import json
-from threading import Lock
-import warnings
-
-from sacred.commandline_options import CommandLineOption
-from sacred.observers.base import RunObserver
-from sacred.serializer import flatten
-
-DEFAULT_SQL_PRIORITY = 40
-
-
-# ############################# Observer #################################### #
-
-
-class SqlObserver(RunObserver):
-    @classmethod
-    def create(cls, url, echo=False, priority=DEFAULT_SQL_PRIORITY):
-        warnings.warn('SqlObserver.create() is deprecated in favor of'
-                      'SqlObserver().', DeprecationWarning)
-        return cls(url, echo, priority)
-
-    def __init__(self, url=None, echo=False, priority=DEFAULT_SQL_PRIORITY,
-                 mock_args=None):
-        from sqlalchemy.orm import sessionmaker, scoped_session
-        import sqlalchemy as sa
-<<<<<<< HEAD
-=======
-
-        engine = sa.create_engine(url, echo=echo)
-        session_factory = sessionmaker(bind=engine)
->>>>>>> 2d9031e6
-        # make session thread-local to avoid problems with sqlite (see #275)
-        if mock_args is None:
-            self.engine = sa.create_engine(url, echo=echo)
-            self.session = scoped_session(sessionmaker(bind=self.engine))
-        else:
-            self.engine = mock_args['engine']
-            self.session = mock_args['session']
-        self.priority = priority
-        self.run = None
-        self.lock = Lock()
-
-    def started_event(
-        self, ex_info, command, host_info, start_time, config, meta_info, _id
-    ):
-        return self._add_event(
-            ex_info,
-            command,
-            host_info,
-            config,
-            meta_info,
-            _id,
-            "RUNNING",
-            start_time=start_time,
-        )
-
-    def queued_event(
-        self, ex_info, command, host_info, queue_time, config, meta_info, _id
-    ):
-        return self._add_event(
-            ex_info, command, host_info, config, meta_info, _id, "QUEUED"
-        )
-
-    def _add_event(
-        self, ex_info, command, host_info, config, meta_info, _id, status, **kwargs
-    ):
-        from .sql_bases import Base, Experiment, Host, Run
-
-        Base.metadata.create_all(self.engine)
-        sql_exp = Experiment.get_or_create(ex_info, self.session)
-        sql_host = Host.get_or_create(host_info, self.session)
-        if _id is None:
-            i = self.session.query(Run).order_by(Run.id.desc()).first()
-            _id = 0 if i is None else i.id + 1
-
-        self.run = Run(
-            run_id=str(_id),
-            config=json.dumps(flatten(config)),
-            command=command,
-            priority=meta_info.get("priority", 0),
-            comment=meta_info.get("comment", ""),
-            experiment=sql_exp,
-            host=sql_host,
-            status=status,
-            **kwargs,
-        )
-        self.session.add(self.run)
-        self.save()
-        return _id or self.run.run_id
-
-    def heartbeat_event(self, info, captured_out, beat_time, result):
-        self.run.info = json.dumps(flatten(info))
-        self.run.captured_out = captured_out
-        self.run.heartbeat = beat_time
-        self.run.result = result
-        self.save()
-
-    def completed_event(self, stop_time, result):
-        self.run.stop_time = stop_time
-        self.run.result = result
-        self.run.status = "COMPLETED"
-        self.save()
-
-    def interrupted_event(self, interrupt_time, status):
-        self.run.stop_time = interrupt_time
-        self.run.status = status
-        self.save()
-
-    def failed_event(self, fail_time, fail_trace):
-        self.run.stop_time = fail_time
-        self.run.fail_trace = "\n".join(fail_trace)
-        self.run.status = "FAILED"
-        self.save()
-
-    def resource_event(self, filename):
-        from .sql_bases import Resource
-
-        res = Resource.get_or_create(filename, self.session)
-        self.run.resources.append(res)
-        self.save()
-
-    def artifact_event(self, name, filename, metadata=None, content_type=None):
-        from .sql_bases import Artifact
-
-        a = Artifact.create(name, filename)
-        self.run.artifacts.append(a)
-        self.save()
-
-    def save(self):
-        with self.lock:
-            self.session.commit()
-
-    def query(self, _id):
-        from .sql_bases import Run
-
-        run = self.session.query(Run).filter_by(id=_id).first()
-        return run.to_json()
-
-    def __eq__(self, other):
-        if isinstance(other, SqlObserver):
-            # fixme: this will probably fail to detect two equivalent engines
-            return self.engine == other.engine and self.session == other.session
-        return False
-
-
-# ######################## Commandline Option ############################### #
-
-
-class SqlOption(CommandLineOption):
-    """Add a SQL Observer to the experiment."""
-
-    arg = "DB_URL"
-    arg_description = (
-        "The typical form is: dialect://username:password@host:port/database"
-    )
-
-    @classmethod
-    def apply(cls, args, run):
-        run.observers.append(SqlObserver.create(args))+#!/usr/bin/env python
+# coding=utf-8
+
+import json
+from threading import Lock
+import warnings
+
+from sacred.commandline_options import CommandLineOption
+from sacred.observers.base import RunObserver
+from sacred.serializer import flatten
+
+DEFAULT_SQL_PRIORITY = 40
+
+
+# ############################# Observer #################################### #
+
+
+class SqlObserver(RunObserver):
+    @classmethod
+    def create(cls, url, echo=False, priority=DEFAULT_SQL_PRIORITY):
+        warnings.warn(
+            "SqlObserver.create() is deprecated in favor of" "SqlObserver().",
+            DeprecationWarning,
+        )
+        return cls(url, echo, priority)
+
+    def __init__(
+        self, url=None, echo=False, priority=DEFAULT_SQL_PRIORITY, mock_args=None
+    ):
+        from sqlalchemy.orm import sessionmaker, scoped_session
+        import sqlalchemy as sa
+
+        # make session thread-local to avoid problems with sqlite (see #275)
+        if mock_args is None:
+            self.engine = sa.create_engine(url, echo=echo)
+            self.session = scoped_session(sessionmaker(bind=self.engine))
+        else:
+            self.engine = mock_args["engine"]
+            self.session = mock_args["session"]
+        self.priority = priority
+        self.run = None
+        self.lock = Lock()
+
+    def started_event(
+        self, ex_info, command, host_info, start_time, config, meta_info, _id
+    ):
+        return self._add_event(
+            ex_info,
+            command,
+            host_info,
+            config,
+            meta_info,
+            _id,
+            "RUNNING",
+            start_time=start_time,
+        )
+
+    def queued_event(
+        self, ex_info, command, host_info, queue_time, config, meta_info, _id
+    ):
+        return self._add_event(
+            ex_info, command, host_info, config, meta_info, _id, "QUEUED"
+        )
+
+    def _add_event(
+        self, ex_info, command, host_info, config, meta_info, _id, status, **kwargs
+    ):
+        from .sql_bases import Base, Experiment, Host, Run
+
+        Base.metadata.create_all(self.engine)
+        sql_exp = Experiment.get_or_create(ex_info, self.session)
+        sql_host = Host.get_or_create(host_info, self.session)
+        if _id is None:
+            i = self.session.query(Run).order_by(Run.id.desc()).first()
+            _id = 0 if i is None else i.id + 1
+
+        self.run = Run(
+            run_id=str(_id),
+            config=json.dumps(flatten(config)),
+            command=command,
+            priority=meta_info.get("priority", 0),
+            comment=meta_info.get("comment", ""),
+            experiment=sql_exp,
+            host=sql_host,
+            status=status,
+            **kwargs,
+        )
+        self.session.add(self.run)
+        self.save()
+        return _id or self.run.run_id
+
+    def heartbeat_event(self, info, captured_out, beat_time, result):
+        self.run.info = json.dumps(flatten(info))
+        self.run.captured_out = captured_out
+        self.run.heartbeat = beat_time
+        self.run.result = result
+        self.save()
+
+    def completed_event(self, stop_time, result):
+        self.run.stop_time = stop_time
+        self.run.result = result
+        self.run.status = "COMPLETED"
+        self.save()
+
+    def interrupted_event(self, interrupt_time, status):
+        self.run.stop_time = interrupt_time
+        self.run.status = status
+        self.save()
+
+    def failed_event(self, fail_time, fail_trace):
+        self.run.stop_time = fail_time
+        self.run.fail_trace = "\n".join(fail_trace)
+        self.run.status = "FAILED"
+        self.save()
+
+    def resource_event(self, filename):
+        from .sql_bases import Resource
+
+        res = Resource.get_or_create(filename, self.session)
+        self.run.resources.append(res)
+        self.save()
+
+    def artifact_event(self, name, filename, metadata=None, content_type=None):
+        from .sql_bases import Artifact
+
+        a = Artifact.create(name, filename)
+        self.run.artifacts.append(a)
+        self.save()
+
+    def save(self):
+        with self.lock:
+            self.session.commit()
+
+    def query(self, _id):
+        from .sql_bases import Run
+
+        run = self.session.query(Run).filter_by(id=_id).first()
+        return run.to_json()
+
+    def __eq__(self, other):
+        if isinstance(other, SqlObserver):
+            # fixme: this will probably fail to detect two equivalent engines
+            return self.engine == other.engine and self.session == other.session
+        return False
+
+
+# ######################## Commandline Option ############################### #
+
+
+class SqlOption(CommandLineOption):
+    """Add a SQL Observer to the experiment."""
+
+    arg = "DB_URL"
+    arg_description = (
+        "The typical form is: dialect://username:password@host:port/database"
+    )
+
+    @classmethod
+    def apply(cls, args, run):
+        run.observers.append(SqlObserver.create(args))