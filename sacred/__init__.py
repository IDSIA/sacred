#!/usr/bin/env python
# coding=utf-8
"""
The main module of sacred.

It provides access to the two main classes Experiment and Ingredient.
"""

from sacred.__about__ import __version__, __author__, __author_email__, __url__
from sacred.settings import SETTINGS
from sacred.experiment import Experiment
from sacred.ingredient import Ingredient
from sacred import observers
from sacred.host_info import host_info_getter, host_info_gatherer


<<<<<<< HEAD
__all__ = ('Experiment', 'Ingredient', 'observers', 'host_info_getter',
           '__version__', '__author__', '__author_email__', '__url__',
           'SETTINGS', 'host_info_gatherer')
=======
__all__ = (
    "Experiment",
    "Ingredient",
    "observers",
    "host_info_getter",
    "__version__",
    "__author__",
    "__author_email__",
    "__url__",
    "SETTINGS",
)
>>>>>>> 2d9031e6
<|MERGE_RESOLUTION|>--- conflicted
+++ resolved
@@ -1,33 +1,28 @@
-#!/usr/bin/env python
-# coding=utf-8
-"""
-The main module of sacred.
-
-It provides access to the two main classes Experiment and Ingredient.
-"""
-
-from sacred.__about__ import __version__, __author__, __author_email__, __url__
-from sacred.settings import SETTINGS
-from sacred.experiment import Experiment
-from sacred.ingredient import Ingredient
-from sacred import observers
-from sacred.host_info import host_info_getter, host_info_gatherer
-
-
-<<<<<<< HEAD
-__all__ = ('Experiment', 'Ingredient', 'observers', 'host_info_getter',
-           '__version__', '__author__', '__author_email__', '__url__',
-           'SETTINGS', 'host_info_gatherer')
-=======
-__all__ = (
-    "Experiment",
-    "Ingredient",
-    "observers",
-    "host_info_getter",
-    "__version__",
-    "__author__",
-    "__author_email__",
-    "__url__",
-    "SETTINGS",
-)
->>>>>>> 2d9031e6
+#!/usr/bin/env python
+# coding=utf-8
+"""
+The main module of sacred.
+
+It provides access to the two main classes Experiment and Ingredient.
+"""
+
+from sacred.__about__ import __version__, __author__, __author_email__, __url__
+from sacred.settings import SETTINGS
+from sacred.experiment import Experiment
+from sacred.ingredient import Ingredient
+from sacred import observers
+from sacred.host_info import host_info_getter, host_info_gatherer
+
+
+__all__ = (
+    "Experiment",
+    "Ingredient",
+    "observers",
+    "host_info_getter",
+    "__version__",
+    "__author__",
+    "__author_email__",
+    "__url__",
+    "SETTINGS",
+    "host_info_gatherer",
+)