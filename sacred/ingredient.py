#!/usr/bin/env python
# coding=utf-8

import inspect
import os.path
from sacred.utils import PathType
from typing import Sequence, Optional

from collections import OrderedDict

<<<<<<< HEAD
from sacred.config import (ConfigDict, ConfigScope, create_captured_function,
                           load_config_file)
from sacred.dependencies import (PEP440_VERSION_PATTERN, PackageDependency,
                                 Source, gather_sources_and_dependencies)
from sacred.utils import (CircularDependencyError, optional_kwargs_decorator,
                          join_paths)

__all__ = ('Ingredient',)
=======
import wrapt

from sacred.config import (
    ConfigDict,
    ConfigScope,
    create_captured_function,
    load_config_file,
)
from sacred.dependencies import (
    PEP440_VERSION_PATTERN,
    PackageDependency,
    Source,
    gather_sources_and_dependencies,
)
from sacred.utils import CircularDependencyError, optional_kwargs_decorator, join_paths

__all__ = ("Ingredient",)
>>>>>>> 2d9031e6


def collect_repositories(sources):
    return [
        {"url": s.repo, "commit": s.commit, "dirty": s.is_dirty}
        for s in sources
        if s.repo
    ]


class Ingredient:
    """
    Ingredients are reusable parts of experiments.

    Each Ingredient can have its own configuration (visible as an entry in the
    parents configuration), named configurations, captured functions and
    commands.

    Ingredients can themselves use ingredients.
    """

    def __init__(
        self,
        path: PathType,
        ingredients: Sequence["Ingredient"] = (),
        interactive: bool = False,
        _caller_globals: Optional[dict] = None,
        base_dir: Optional[PathType] = None,
    ):
        self.path = path
        self.config_hooks = []
        self.configurations = []
        self.named_configs = dict()
        self.ingredients = list(ingredients)
        self.logger = None
        self.captured_functions = []
        self.post_run_hooks = []
        self.pre_run_hooks = []
        self._is_traversing = False
        self.commands = OrderedDict()
        # capture some context information
        _caller_globals = _caller_globals or inspect.stack()[1][0].f_globals
        mainfile_dir = os.path.dirname(_caller_globals.get("__file__", "."))
        self.base_dir = os.path.abspath(base_dir or mainfile_dir)
        self.doc = _caller_globals.get("__doc__", "")
        (
            self.mainfile,
            self.sources,
            self.dependencies,
        ) = gather_sources_and_dependencies(_caller_globals, self.base_dir)
        if self.mainfile is None and not interactive:
            raise RuntimeError(
                "Defining an experiment in interactive mode! "
                "The sourcecode cannot be stored and the "
                "experiment won't be reproducible. If you still"
                " want to run it pass interactive=True"
            )

    # =========================== Decorators ==================================
    @optional_kwargs_decorator
    def capture(self, function=None, prefix=None):
        """
        Decorator to turn a function into a captured function.

        The missing arguments of captured functions are automatically filled
        from the configuration if possible.
        See :ref:`captured_functions` for more information.

        If a ``prefix`` is specified, the search for suitable
        entries is performed in the corresponding subtree of the configuration.
        """
        if function in self.captured_functions:
            return function
        captured_function = create_captured_function(function, prefix=prefix)
        self.captured_functions.append(captured_function)
        return captured_function

    @optional_kwargs_decorator
    def pre_run_hook(self, func, prefix=None):
        """
        Decorator to add a pre-run hook to this ingredient.

        Pre-run hooks are captured functions that are run, just before the
        main function is executed.
        """
        cf = self.capture(func, prefix=prefix)
        self.pre_run_hooks.append(cf)
        return cf

    @optional_kwargs_decorator
    def post_run_hook(self, func, prefix=None):
        """
        Decorator to add a post-run hook to this ingredient.

        Post-run hooks are captured functions that are run, just after the
        main function is executed.
        """
        cf = self.capture(func, prefix=prefix)
        self.post_run_hooks.append(cf)
        return cf

    @optional_kwargs_decorator
    def command(self, function=None, prefix=None, unobserved=False):
        """
        Decorator to define a new command for this Ingredient or Experiment.

        The name of the command will be the name of the function. It can be
        called from the command-line or by using the run_command function.

        Commands are automatically also captured functions.

        The command can be given a prefix, to restrict its configuration space
        to a subtree. (see ``capture`` for more information)

        A command can be made unobserved (i.e. ignoring all observers) by
        passing the unobserved=True keyword argument.
        """
        captured_f = self.capture(function, prefix=prefix)
        captured_f.unobserved = unobserved
        self.commands[function.__name__] = captured_f
        return captured_f

    def config(self, function):
        """
        Decorator to add a function to the configuration of the Experiment.

        The decorated function is turned into a
        :class:`~sacred.config_scope.ConfigScope` and added to the
        Ingredient/Experiment.

        When the experiment is run, this function will also be executed and
        all json-serializable local variables inside it will end up as entries
        in the configuration of the experiment.
        """
        self.configurations.append(ConfigScope(function))
        return self.configurations[-1]

    def named_config(self, func):
        """
        Decorator to turn a function into a named configuration.

        See :ref:`named_configurations`.
        """
        config_scope = ConfigScope(func)
        self._add_named_config(func.__name__, config_scope)
        return config_scope

    def config_hook(self, func):
        """
        Decorator to add a config hook to this ingredient.

        Config hooks need to be a function that takes 3 parameters and returns
        a dictionary:
        (config, command_name, logger) --> dict

        Config hooks are run after the configuration of this Ingredient, but
        before any further ingredient-configurations are run.
        The dictionary returned by a config hook is used to update the
        config updates.
        Note that they are not restricted to the local namespace of the
        ingredient.
        """
        argspec = inspect.getfullargspec(func)
        args = ["config", "command_name", "logger"]
        if not (
            argspec.args == args
            and argspec.varargs is None
            and not argspec.kwonlyargs
            and argspec.defaults is None
        ):
            raise ValueError(
                "Wrong signature for config_hook. Expected: "
                "(config, command_name, logger)"
            )
        self.config_hooks.append(func)
        return self.config_hooks[-1]

    # =========================== Public Interface ============================

    def add_config(self, cfg_or_file=None, **kw_conf):
        """
        Add a configuration entry to this ingredient/experiment.

        Can be called with a filename, a dictionary xor with keyword arguments.
        Supported formats for the config-file so far are: ``json``, ``pickle``
        and ``yaml``.

        The resulting dictionary will be converted into a
         :class:`~sacred.config_scope.ConfigDict`.

        :param cfg_or_file: Configuration dictionary of filename of config file
                            to add to this ingredient/experiment.
        :type cfg_or_file: dict or str
        :param kw_conf: Configuration entries to be added to this
                        ingredient/experiment.
        """
        self.configurations.append(self._create_config_dict(cfg_or_file, kw_conf))

    def _add_named_config(self, name, conf):
        if name in self.named_configs:
            raise KeyError('Configuration name "{}" already in use!'.format(name))
        self.named_configs[name] = conf

    @staticmethod
    def _create_config_dict(cfg_or_file, kw_conf):
        if cfg_or_file is not None and kw_conf:
            raise ValueError(
                "cannot combine keyword config with " "positional argument"
            )
        if cfg_or_file is None:
            if not kw_conf:
                raise ValueError("attempted to add empty config")
            return ConfigDict(kw_conf)
        elif isinstance(cfg_or_file, dict):
            return ConfigDict(cfg_or_file)
        elif isinstance(cfg_or_file, str):
            if not os.path.exists(cfg_or_file):
                raise OSError("File not found {}".format(cfg_or_file))
            abspath = os.path.abspath(cfg_or_file)
            return ConfigDict(load_config_file(abspath))
        else:
            raise TypeError("Invalid argument type {}".format(type(cfg_or_file)))

    def add_named_config(self, name, cfg_or_file=None, **kw_conf):
        """
        Add a **named** configuration entry to this ingredient/experiment.

        Can be called with a filename, a dictionary xor with keyword arguments.
        Supported formats for the config-file so far are: ``json``, ``pickle``
        and ``yaml``.

        The resulting dictionary will be converted into a
         :class:`~sacred.config_scope.ConfigDict`.

        See :ref:`named_configurations`

        :param name: name of the configuration
        :type name: str
        :param cfg_or_file: Configuration dictionary of filename of config file
                            to add to this ingredient/experiment.
        :type cfg_or_file: dict or str
        :param kw_conf: Configuration entries to be added to this
                        ingredient/experiment.
        """
        self._add_named_config(name, self._create_config_dict(cfg_or_file, kw_conf))

    def add_source_file(self, filename):
        """
        Add a file as source dependency to this experiment/ingredient.

        :param filename: filename of the source to be added as dependency
        :type filename: str
        """
        self.sources.add(Source.create(filename))

    def add_package_dependency(self, package_name, version):
        """
        Add a package to the list of dependencies.

        :param package_name: The name of the package dependency
        :type package_name: str
        :param version: The (minimum) version of the package
        :type version: str
        """
        if not PEP440_VERSION_PATTERN.match(version):
            raise ValueError('Invalid Version: "{}"'.format(version))
        self.dependencies.add(PackageDependency(package_name, version))

    def post_process_name(self, name, ingredient):
        """ Can be overridden to change the command name."""
        return name

    def gather_commands(self):
        """Collect all commands from this ingredient and its sub-ingredients.

        Yields
        ------
        cmd_name: str
            The full (dotted) name of the command.
        cmd: function
            The corresponding captured function.
        """
        for ingredient, _ in self.traverse_ingredients():
            for command_name, command in ingredient.commands.items():
                cmd_name = join_paths(ingredient.path, command_name)
                cmd_name = self.post_process_name(cmd_name, ingredient)
                yield cmd_name, command

    def gather_named_configs(self):
        """Collect all named configs from this ingredient and its
        sub-ingredients.

        Yields
        ------
        config_name: str
            The full (dotted) name of the named config.
        config: ConfigScope or ConfigDict or basestring
            The corresponding named config.
        """
        for ingredient, _ in self.traverse_ingredients():
            for config_name, config in ingredient.named_configs.items():
                config_name = join_paths(ingredient.path, config_name)
                config_name = self.post_process_name(config_name, ingredient)
                yield config_name, config

    def get_experiment_info(self):
        """Get a dictionary with information about this experiment.

        Contains:
          * *name*: the name
          * *sources*: a list of sources (filename, md5)
          * *dependencies*: a list of package dependencies (name, version)

        :return: experiment information
        :rtype: dict
        """
        dependencies = set()
        sources = set()
        for ing, _ in self.traverse_ingredients():
            dependencies |= ing.dependencies
            sources |= ing.sources

        for dep in dependencies:
            dep.fill_missing_version()

        mainfile = self.mainfile.to_json(self.base_dir)[0] if self.mainfile else None

        def name_lower(d):
            return d.name.lower()

        return dict(
            name=self.path,
            base_dir=self.base_dir,
            sources=[s.to_json(self.base_dir) for s in sorted(sources)],
            dependencies=[d.to_json() for d in sorted(dependencies, key=name_lower)],
            repositories=collect_repositories(sources),
            mainfile=mainfile,
        )

    def traverse_ingredients(self):
        """Recursively traverse this ingredient and its sub-ingredients.

        Yields
        ------
        ingredient: sacred.Ingredient
            The ingredient as traversed in preorder.
        depth: int
            The depth of the ingredient starting from 0.

        Raises
        ------
        CircularDependencyError:
            If a circular structure among ingredients was detected.
        """
        if self._is_traversing:
            raise CircularDependencyError(ingredients=[self])
        else:
            self._is_traversing = True
        yield self, 0
        with CircularDependencyError.track(self):
            for ingredient in self.ingredients:
                for ingred, depth in ingredient.traverse_ingredients():
                    yield ingred, depth + 1
        self._is_traversing = False<|MERGE_RESOLUTION|>--- conflicted
+++ resolved
@@ -1,402 +1,370 @@
-#!/usr/bin/env python
-# coding=utf-8
-
-import inspect
-import os.path
-from sacred.utils import PathType
-from typing import Sequence, Optional
-
-from collections import OrderedDict
-
-<<<<<<< HEAD
-from sacred.config import (ConfigDict, ConfigScope, create_captured_function,
-                           load_config_file)
-from sacred.dependencies import (PEP440_VERSION_PATTERN, PackageDependency,
-                                 Source, gather_sources_and_dependencies)
-from sacred.utils import (CircularDependencyError, optional_kwargs_decorator,
-                          join_paths)
-
-__all__ = ('Ingredient',)
-=======
-import wrapt
-
-from sacred.config import (
-    ConfigDict,
-    ConfigScope,
-    create_captured_function,
-    load_config_file,
-)
-from sacred.dependencies import (
-    PEP440_VERSION_PATTERN,
-    PackageDependency,
-    Source,
-    gather_sources_and_dependencies,
-)
-from sacred.utils import CircularDependencyError, optional_kwargs_decorator, join_paths
-
-__all__ = ("Ingredient",)
->>>>>>> 2d9031e6
-
-
-def collect_repositories(sources):
-    return [
-        {"url": s.repo, "commit": s.commit, "dirty": s.is_dirty}
-        for s in sources
-        if s.repo
-    ]
-
-
-class Ingredient:
-    """
-    Ingredients are reusable parts of experiments.
-
-    Each Ingredient can have its own configuration (visible as an entry in the
-    parents configuration), named configurations, captured functions and
-    commands.
-
-    Ingredients can themselves use ingredients.
-    """
-
-    def __init__(
-        self,
-        path: PathType,
-        ingredients: Sequence["Ingredient"] = (),
-        interactive: bool = False,
-        _caller_globals: Optional[dict] = None,
-        base_dir: Optional[PathType] = None,
-    ):
-        self.path = path
-        self.config_hooks = []
-        self.configurations = []
-        self.named_configs = dict()
-        self.ingredients = list(ingredients)
-        self.logger = None
-        self.captured_functions = []
-        self.post_run_hooks = []
-        self.pre_run_hooks = []
-        self._is_traversing = False
-        self.commands = OrderedDict()
-        # capture some context information
-        _caller_globals = _caller_globals or inspect.stack()[1][0].f_globals
-        mainfile_dir = os.path.dirname(_caller_globals.get("__file__", "."))
-        self.base_dir = os.path.abspath(base_dir or mainfile_dir)
-        self.doc = _caller_globals.get("__doc__", "")
-        (
-            self.mainfile,
-            self.sources,
-            self.dependencies,
-        ) = gather_sources_and_dependencies(_caller_globals, self.base_dir)
-        if self.mainfile is None and not interactive:
-            raise RuntimeError(
-                "Defining an experiment in interactive mode! "
-                "The sourcecode cannot be stored and the "
-                "experiment won't be reproducible. If you still"
-                " want to run it pass interactive=True"
-            )
-
-    # =========================== Decorators ==================================
-    @optional_kwargs_decorator
-    def capture(self, function=None, prefix=None):
-        """
-        Decorator to turn a function into a captured function.
-
-        The missing arguments of captured functions are automatically filled
-        from the configuration if possible.
-        See :ref:`captured_functions` for more information.
-
-        If a ``prefix`` is specified, the search for suitable
-        entries is performed in the corresponding subtree of the configuration.
-        """
-        if function in self.captured_functions:
-            return function
-        captured_function = create_captured_function(function, prefix=prefix)
-        self.captured_functions.append(captured_function)
-        return captured_function
-
-    @optional_kwargs_decorator
-    def pre_run_hook(self, func, prefix=None):
-        """
-        Decorator to add a pre-run hook to this ingredient.
-
-        Pre-run hooks are captured functions that are run, just before the
-        main function is executed.
-        """
-        cf = self.capture(func, prefix=prefix)
-        self.pre_run_hooks.append(cf)
-        return cf
-
-    @optional_kwargs_decorator
-    def post_run_hook(self, func, prefix=None):
-        """
-        Decorator to add a post-run hook to this ingredient.
-
-        Post-run hooks are captured functions that are run, just after the
-        main function is executed.
-        """
-        cf = self.capture(func, prefix=prefix)
-        self.post_run_hooks.append(cf)
-        return cf
-
-    @optional_kwargs_decorator
-    def command(self, function=None, prefix=None, unobserved=False):
-        """
-        Decorator to define a new command for this Ingredient or Experiment.
-
-        The name of the command will be the name of the function. It can be
-        called from the command-line or by using the run_command function.
-
-        Commands are automatically also captured functions.
-
-        The command can be given a prefix, to restrict its configuration space
-        to a subtree. (see ``capture`` for more information)
-
-        A command can be made unobserved (i.e. ignoring all observers) by
-        passing the unobserved=True keyword argument.
-        """
-        captured_f = self.capture(function, prefix=prefix)
-        captured_f.unobserved = unobserved
-        self.commands[function.__name__] = captured_f
-        return captured_f
-
-    def config(self, function):
-        """
-        Decorator to add a function to the configuration of the Experiment.
-
-        The decorated function is turned into a
-        :class:`~sacred.config_scope.ConfigScope` and added to the
-        Ingredient/Experiment.
-
-        When the experiment is run, this function will also be executed and
-        all json-serializable local variables inside it will end up as entries
-        in the configuration of the experiment.
-        """
-        self.configurations.append(ConfigScope(function))
-        return self.configurations[-1]
-
-    def named_config(self, func):
-        """
-        Decorator to turn a function into a named configuration.
-
-        See :ref:`named_configurations`.
-        """
-        config_scope = ConfigScope(func)
-        self._add_named_config(func.__name__, config_scope)
-        return config_scope
-
-    def config_hook(self, func):
-        """
-        Decorator to add a config hook to this ingredient.
-
-        Config hooks need to be a function that takes 3 parameters and returns
-        a dictionary:
-        (config, command_name, logger) --> dict
-
-        Config hooks are run after the configuration of this Ingredient, but
-        before any further ingredient-configurations are run.
-        The dictionary returned by a config hook is used to update the
-        config updates.
-        Note that they are not restricted to the local namespace of the
-        ingredient.
-        """
-        argspec = inspect.getfullargspec(func)
-        args = ["config", "command_name", "logger"]
-        if not (
-            argspec.args == args
-            and argspec.varargs is None
-            and not argspec.kwonlyargs
-            and argspec.defaults is None
-        ):
-            raise ValueError(
-                "Wrong signature for config_hook. Expected: "
-                "(config, command_name, logger)"
-            )
-        self.config_hooks.append(func)
-        return self.config_hooks[-1]
-
-    # =========================== Public Interface ============================
-
-    def add_config(self, cfg_or_file=None, **kw_conf):
-        """
-        Add a configuration entry to this ingredient/experiment.
-
-        Can be called with a filename, a dictionary xor with keyword arguments.
-        Supported formats for the config-file so far are: ``json``, ``pickle``
-        and ``yaml``.
-
-        The resulting dictionary will be converted into a
-         :class:`~sacred.config_scope.ConfigDict`.
-
-        :param cfg_or_file: Configuration dictionary of filename of config file
-                            to add to this ingredient/experiment.
-        :type cfg_or_file: dict or str
-        :param kw_conf: Configuration entries to be added to this
-                        ingredient/experiment.
-        """
-        self.configurations.append(self._create_config_dict(cfg_or_file, kw_conf))
-
-    def _add_named_config(self, name, conf):
-        if name in self.named_configs:
-            raise KeyError('Configuration name "{}" already in use!'.format(name))
-        self.named_configs[name] = conf
-
-    @staticmethod
-    def _create_config_dict(cfg_or_file, kw_conf):
-        if cfg_or_file is not None and kw_conf:
-            raise ValueError(
-                "cannot combine keyword config with " "positional argument"
-            )
-        if cfg_or_file is None:
-            if not kw_conf:
-                raise ValueError("attempted to add empty config")
-            return ConfigDict(kw_conf)
-        elif isinstance(cfg_or_file, dict):
-            return ConfigDict(cfg_or_file)
-        elif isinstance(cfg_or_file, str):
-            if not os.path.exists(cfg_or_file):
-                raise OSError("File not found {}".format(cfg_or_file))
-            abspath = os.path.abspath(cfg_or_file)
-            return ConfigDict(load_config_file(abspath))
-        else:
-            raise TypeError("Invalid argument type {}".format(type(cfg_or_file)))
-
-    def add_named_config(self, name, cfg_or_file=None, **kw_conf):
-        """
-        Add a **named** configuration entry to this ingredient/experiment.
-
-        Can be called with a filename, a dictionary xor with keyword arguments.
-        Supported formats for the config-file so far are: ``json``, ``pickle``
-        and ``yaml``.
-
-        The resulting dictionary will be converted into a
-         :class:`~sacred.config_scope.ConfigDict`.
-
-        See :ref:`named_configurations`
-
-        :param name: name of the configuration
-        :type name: str
-        :param cfg_or_file: Configuration dictionary of filename of config file
-                            to add to this ingredient/experiment.
-        :type cfg_or_file: dict or str
-        :param kw_conf: Configuration entries to be added to this
-                        ingredient/experiment.
-        """
-        self._add_named_config(name, self._create_config_dict(cfg_or_file, kw_conf))
-
-    def add_source_file(self, filename):
-        """
-        Add a file as source dependency to this experiment/ingredient.
-
-        :param filename: filename of the source to be added as dependency
-        :type filename: str
-        """
-        self.sources.add(Source.create(filename))
-
-    def add_package_dependency(self, package_name, version):
-        """
-        Add a package to the list of dependencies.
-
-        :param package_name: The name of the package dependency
-        :type package_name: str
-        :param version: The (minimum) version of the package
-        :type version: str
-        """
-        if not PEP440_VERSION_PATTERN.match(version):
-            raise ValueError('Invalid Version: "{}"'.format(version))
-        self.dependencies.add(PackageDependency(package_name, version))
-
-    def post_process_name(self, name, ingredient):
-        """ Can be overridden to change the command name."""
-        return name
-
-    def gather_commands(self):
-        """Collect all commands from this ingredient and its sub-ingredients.
-
-        Yields
-        ------
-        cmd_name: str
-            The full (dotted) name of the command.
-        cmd: function
-            The corresponding captured function.
-        """
-        for ingredient, _ in self.traverse_ingredients():
-            for command_name, command in ingredient.commands.items():
-                cmd_name = join_paths(ingredient.path, command_name)
-                cmd_name = self.post_process_name(cmd_name, ingredient)
-                yield cmd_name, command
-
-    def gather_named_configs(self):
-        """Collect all named configs from this ingredient and its
-        sub-ingredients.
-
-        Yields
-        ------
-        config_name: str
-            The full (dotted) name of the named config.
-        config: ConfigScope or ConfigDict or basestring
-            The corresponding named config.
-        """
-        for ingredient, _ in self.traverse_ingredients():
-            for config_name, config in ingredient.named_configs.items():
-                config_name = join_paths(ingredient.path, config_name)
-                config_name = self.post_process_name(config_name, ingredient)
-                yield config_name, config
-
-    def get_experiment_info(self):
-        """Get a dictionary with information about this experiment.
-
-        Contains:
-          * *name*: the name
-          * *sources*: a list of sources (filename, md5)
-          * *dependencies*: a list of package dependencies (name, version)
-
-        :return: experiment information
-        :rtype: dict
-        """
-        dependencies = set()
-        sources = set()
-        for ing, _ in self.traverse_ingredients():
-            dependencies |= ing.dependencies
-            sources |= ing.sources
-
-        for dep in dependencies:
-            dep.fill_missing_version()
-
-        mainfile = self.mainfile.to_json(self.base_dir)[0] if self.mainfile else None
-
-        def name_lower(d):
-            return d.name.lower()
-
-        return dict(
-            name=self.path,
-            base_dir=self.base_dir,
-            sources=[s.to_json(self.base_dir) for s in sorted(sources)],
-            dependencies=[d.to_json() for d in sorted(dependencies, key=name_lower)],
-            repositories=collect_repositories(sources),
-            mainfile=mainfile,
-        )
-
-    def traverse_ingredients(self):
-        """Recursively traverse this ingredient and its sub-ingredients.
-
-        Yields
-        ------
-        ingredient: sacred.Ingredient
-            The ingredient as traversed in preorder.
-        depth: int
-            The depth of the ingredient starting from 0.
-
-        Raises
-        ------
-        CircularDependencyError:
-            If a circular structure among ingredients was detected.
-        """
-        if self._is_traversing:
-            raise CircularDependencyError(ingredients=[self])
-        else:
-            self._is_traversing = True
-        yield self, 0
-        with CircularDependencyError.track(self):
-            for ingredient in self.ingredients:
-                for ingred, depth in ingredient.traverse_ingredients():
-                    yield ingred, depth + 1
-        self._is_traversing = False+#!/usr/bin/env python
+# coding=utf-8
+
+import inspect
+import os.path
+from sacred.utils import PathType
+from typing import Sequence, Optional
+
+from collections import OrderedDict
+
+from sacred.config import (ConfigDict, ConfigScope, create_captured_function,
+                           load_config_file)
+from sacred.dependencies import (PEP440_VERSION_PATTERN, PackageDependency,
+                                 Source, gather_sources_and_dependencies)
+from sacred.utils import (CircularDependencyError, optional_kwargs_decorator,
+                          join_paths)
+
+__all__ = ('Ingredient',)
+
+
+def collect_repositories(sources):
+    return [{'url': s.repo, 'commit': s.commit, 'dirty': s.is_dirty}
+            for s in sources if s.repo]
+
+
+class Ingredient:
+    """
+    Ingredients are reusable parts of experiments.
+
+    Each Ingredient can have its own configuration (visible as an entry in the
+    parents configuration), named configurations, captured functions and
+    commands.
+
+    Ingredients can themselves use ingredients.
+    """
+
+    def __init__(self, path: PathType,
+                 ingredients: Sequence['Ingredient'] = (),
+                 interactive: bool = False,
+                 _caller_globals: Optional[dict] = None,
+                 base_dir: Optional[PathType] = None):
+        self.path = path
+        self.config_hooks = []
+        self.configurations = []
+        self.named_configs = dict()
+        self.ingredients = list(ingredients)
+        self.logger = None
+        self.captured_functions = []
+        self.post_run_hooks = []
+        self.pre_run_hooks = []
+        self._is_traversing = False
+        self.commands = OrderedDict()
+        # capture some context information
+        _caller_globals = _caller_globals or inspect.stack()[1][0].f_globals
+        mainfile_dir = os.path.dirname(_caller_globals.get('__file__', '.'))
+        self.base_dir = os.path.abspath(base_dir or mainfile_dir)
+        self.doc = _caller_globals.get('__doc__', "")
+        self.mainfile, self.sources, self.dependencies = \
+            gather_sources_and_dependencies(_caller_globals, self.base_dir)
+        if self.mainfile is None and not interactive:
+            raise RuntimeError("Defining an experiment in interactive mode! "
+                               "The sourcecode cannot be stored and the "
+                               "experiment won't be reproducible. If you still"
+                               " want to run it pass interactive=True")
+
+    # =========================== Decorators ==================================
+    @optional_kwargs_decorator
+    def capture(self, function=None, prefix=None):
+        """
+        Decorator to turn a function into a captured function.
+
+        The missing arguments of captured functions are automatically filled
+        from the configuration if possible.
+        See :ref:`captured_functions` for more information.
+
+        If a ``prefix`` is specified, the search for suitable
+        entries is performed in the corresponding subtree of the configuration.
+        """
+        if function in self.captured_functions:
+            return function
+        captured_function = create_captured_function(function, prefix=prefix)
+        self.captured_functions.append(captured_function)
+        return captured_function
+
+    @optional_kwargs_decorator
+    def pre_run_hook(self, func, prefix=None):
+        """
+        Decorator to add a pre-run hook to this ingredient.
+
+        Pre-run hooks are captured functions that are run, just before the
+        main function is executed.
+        """
+        cf = self.capture(func, prefix=prefix)
+        self.pre_run_hooks.append(cf)
+        return cf
+
+    @optional_kwargs_decorator
+    def post_run_hook(self, func, prefix=None):
+        """
+        Decorator to add a post-run hook to this ingredient.
+
+        Post-run hooks are captured functions that are run, just after the
+        main function is executed.
+        """
+        cf = self.capture(func, prefix=prefix)
+        self.post_run_hooks.append(cf)
+        return cf
+
+    @optional_kwargs_decorator
+    def command(self, function=None, prefix=None, unobserved=False):
+        """
+        Decorator to define a new command for this Ingredient or Experiment.
+
+        The name of the command will be the name of the function. It can be
+        called from the command-line or by using the run_command function.
+
+        Commands are automatically also captured functions.
+
+        The command can be given a prefix, to restrict its configuration space
+        to a subtree. (see ``capture`` for more information)
+
+        A command can be made unobserved (i.e. ignoring all observers) by
+        passing the unobserved=True keyword argument.
+        """
+        captured_f = self.capture(function, prefix=prefix)
+        captured_f.unobserved = unobserved
+        self.commands[function.__name__] = captured_f
+        return captured_f
+
+    def config(self, function):
+        """
+        Decorator to add a function to the configuration of the Experiment.
+
+        The decorated function is turned into a
+        :class:`~sacred.config_scope.ConfigScope` and added to the
+        Ingredient/Experiment.
+
+        When the experiment is run, this function will also be executed and
+        all json-serializable local variables inside it will end up as entries
+        in the configuration of the experiment.
+        """
+        self.configurations.append(ConfigScope(function))
+        return self.configurations[-1]
+
+    def named_config(self, func):
+        """
+        Decorator to turn a function into a named configuration.
+
+        See :ref:`named_configurations`.
+        """
+        config_scope = ConfigScope(func)
+        self._add_named_config(func.__name__, config_scope)
+        return config_scope
+
+    def config_hook(self, func):
+        """
+        Decorator to add a config hook to this ingredient.
+
+        Config hooks need to be a function that takes 3 parameters and returns
+        a dictionary:
+        (config, command_name, logger) --> dict
+
+        Config hooks are run after the configuration of this Ingredient, but
+        before any further ingredient-configurations are run.
+        The dictionary returned by a config hook is used to update the
+        config updates.
+        Note that they are not restricted to the local namespace of the
+        ingredient.
+        """
+        argspec = inspect.getfullargspec(func)
+        args = ['config', 'command_name', 'logger']
+        if not (argspec.args == args and argspec.varargs is None and
+                not argspec.kwonlyargs and argspec.defaults is None):
+            raise ValueError('Wrong signature for config_hook. Expected: '
+                             '(config, command_name, logger)')
+        self.config_hooks.append(func)
+        return self.config_hooks[-1]
+
+    # =========================== Public Interface ============================
+
+    def add_config(self, cfg_or_file=None, **kw_conf):
+        """
+        Add a configuration entry to this ingredient/experiment.
+
+        Can be called with a filename, a dictionary xor with keyword arguments.
+        Supported formats for the config-file so far are: ``json``, ``pickle``
+        and ``yaml``.
+
+        The resulting dictionary will be converted into a
+         :class:`~sacred.config_scope.ConfigDict`.
+
+        :param cfg_or_file: Configuration dictionary of filename of config file
+                            to add to this ingredient/experiment.
+        :type cfg_or_file: dict or str
+        :param kw_conf: Configuration entries to be added to this
+                        ingredient/experiment.
+        """
+        self.configurations.append(self._create_config_dict(cfg_or_file,
+                                                            kw_conf))
+
+    def _add_named_config(self, name, conf):
+        if name in self.named_configs:
+            raise KeyError('Configuration name "{}" already in use!'
+                           .format(name))
+        self.named_configs[name] = conf
+
+    @staticmethod
+    def _create_config_dict(cfg_or_file, kw_conf):
+        if cfg_or_file is not None and kw_conf:
+            raise ValueError("cannot combine keyword config with "
+                             "positional argument")
+        if cfg_or_file is None:
+            if not kw_conf:
+                raise ValueError("attempted to add empty config")
+            return ConfigDict(kw_conf)
+        elif isinstance(cfg_or_file, dict):
+            return ConfigDict(cfg_or_file)
+        elif isinstance(cfg_or_file, str):
+            if not os.path.exists(cfg_or_file):
+                raise OSError('File not found {}'.format(cfg_or_file))
+            abspath = os.path.abspath(cfg_or_file)
+            return ConfigDict(load_config_file(abspath))
+        else:
+            raise TypeError("Invalid argument type {}"
+                            .format(type(cfg_or_file)))
+
+    def add_named_config(self, name, cfg_or_file=None, **kw_conf):
+        """
+        Add a **named** configuration entry to this ingredient/experiment.
+
+        Can be called with a filename, a dictionary xor with keyword arguments.
+        Supported formats for the config-file so far are: ``json``, ``pickle``
+        and ``yaml``.
+
+        The resulting dictionary will be converted into a
+         :class:`~sacred.config_scope.ConfigDict`.
+
+        See :ref:`named_configurations`
+
+        :param name: name of the configuration
+        :type name: str
+        :param cfg_or_file: Configuration dictionary of filename of config file
+                            to add to this ingredient/experiment.
+        :type cfg_or_file: dict or str
+        :param kw_conf: Configuration entries to be added to this
+                        ingredient/experiment.
+        """
+        self._add_named_config(name, self._create_config_dict(cfg_or_file,
+                                                              kw_conf))
+
+    def add_source_file(self, filename):
+        """
+        Add a file as source dependency to this experiment/ingredient.
+
+        :param filename: filename of the source to be added as dependency
+        :type filename: str
+        """
+        self.sources.add(Source.create(filename))
+
+    def add_package_dependency(self, package_name, version):
+        """
+        Add a package to the list of dependencies.
+
+        :param package_name: The name of the package dependency
+        :type package_name: str
+        :param version: The (minimum) version of the package
+        :type version: str
+        """
+        if not PEP440_VERSION_PATTERN.match(version):
+            raise ValueError('Invalid Version: "{}"'.format(version))
+        self.dependencies.add(PackageDependency(package_name, version))
+
+    def post_process_name(self, name, ingredient):
+        """ Can be overridden to change the command name."""
+        return name
+
+    def gather_commands(self):
+        """Collect all commands from this ingredient and its sub-ingredients.
+
+        Yields
+        ------
+        cmd_name: str
+            The full (dotted) name of the command.
+        cmd: function
+            The corresponding captured function.
+        """
+        for ingredient, _ in self.traverse_ingredients():
+            for command_name, command in ingredient.commands.items():
+                cmd_name = join_paths(ingredient.path, command_name)
+                cmd_name = self.post_process_name(cmd_name, ingredient)
+                yield cmd_name, command
+
+    def gather_named_configs(self):
+        """Collect all named configs from this ingredient and its
+        sub-ingredients.
+
+        Yields
+        ------
+        config_name: str
+            The full (dotted) name of the named config.
+        config: ConfigScope or ConfigDict or basestring
+            The corresponding named config.
+        """
+        for ingredient, _ in self.traverse_ingredients():
+            for config_name, config in ingredient.named_configs.items():
+                config_name = join_paths(ingredient.path, config_name)
+                config_name = self.post_process_name(config_name, ingredient)
+                yield config_name, config
+
+    def get_experiment_info(self):
+        """Get a dictionary with information about this experiment.
+
+        Contains:
+          * *name*: the name
+          * *sources*: a list of sources (filename, md5)
+          * *dependencies*: a list of package dependencies (name, version)
+
+        :return: experiment information
+        :rtype: dict
+        """
+        dependencies = set()
+        sources = set()
+        for ing, _ in self.traverse_ingredients():
+            dependencies |= ing.dependencies
+            sources |= ing.sources
+
+        for dep in dependencies:
+            dep.fill_missing_version()
+
+        mainfile = (self.mainfile.to_json(self.base_dir)[0]
+                    if self.mainfile else None)
+
+        def name_lower(d):
+            return d.name.lower()
+
+        return dict(
+            name=self.path,
+            base_dir=self.base_dir,
+            sources=[s.to_json(self.base_dir) for s in sorted(sources)],
+            dependencies=[d.to_json()
+                          for d in sorted(dependencies, key=name_lower)],
+            repositories=collect_repositories(sources),
+            mainfile=mainfile
+        )
+
+    def traverse_ingredients(self):
+        """Recursively traverse this ingredient and its sub-ingredients.
+
+        Yields
+        ------
+        ingredient: sacred.Ingredient
+            The ingredient as traversed in preorder.
+        depth: int
+            The depth of the ingredient starting from 0.
+
+        Raises
+        ------
+        CircularDependencyError:
+            If a circular structure among ingredients was detected.
+        """
+        if self._is_traversing:
+            raise CircularDependencyError(ingredients=[self])
+        else:
+            self._is_traversing = True
+        yield self, 0
+        with CircularDependencyError.track(self):
+            for ingredient in self.ingredients:
+                for ingred, depth in ingredient.traverse_ingredients():
+                    yield ingred, depth + 1
+        self._is_traversing = False