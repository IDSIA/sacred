#!/usr/bin/env python
# coding=utf-8

import ast
import inspect
import io
import re
from tokenize import tokenize, TokenError, COMMENT
from copy import copy

from sacred import SETTINGS
from sacred.config.config_summary import ConfigSummary
from sacred.config.utils import dogmatize, normalize_or_die, recursive_fill_in
from sacred.config.signature import get_argspec
from sacred.utils import ConfigError


class ConfigScope:
    def __init__(self, func):
        self.args, vararg_name, kw_wildcard, _, kwargs = get_argspec(func)
        assert vararg_name is None, "*args not allowed for ConfigScope functions"
        assert kw_wildcard is None, "**kwargs not allowed for ConfigScope functions"
        assert not kwargs, "default values are not allowed for ConfigScope functions"

        self._func = func
        self._body_code = get_function_body_code(func)
        self._var_docs = get_config_comments(func)
        self.__doc__ = self._func.__doc__

    def __call__(self, fixed=None, preset=None, fallback=None):
        """
        Evaluate this ConfigScope.

        This will evaluate the function body and fill the relevant local
        variables into entries into keys in this dictionary.

        :param fixed: Dictionary of entries that should stay fixed during the
                      evaluation. All of them will be part of the final config.
        :type fixed: dict
        :param preset: Dictionary of preset values that will be available
                       during the evaluation (if they are declared in the
                       function argument list). All of them will be part of the
                       final config.
        :type preset: dict
        :param fallback: Dictionary of fallback values that will be available
                         during the evaluation (if they are declared in the
                         function argument list). They will NOT be part of the
                         final config.
        :type fallback: dict
        :return: self
        :rtype: ConfigScope
        """
        cfg_locals = dogmatize(fixed or {})
        fallback = fallback or {}
        preset = preset or {}
        fallback_view = {}

        available_entries = set(preset.keys()) | set(fallback.keys())

        for arg in self.args:
            if arg not in available_entries:
                raise KeyError(
                    "'{}' not in preset for ConfigScope. "
                    "Available options are: {}".format(arg, available_entries)
                )
            if arg in preset:
                cfg_locals[arg] = preset[arg]
            else:  # arg in fallback
                fallback_view[arg] = fallback[arg]

        cfg_locals.fallback = fallback_view

        with ConfigError.track(cfg_locals):
            eval(self._body_code, copy(self._func.__globals__), cfg_locals)

        added = cfg_locals.revelation()
        config_summary = ConfigSummary(
            added,
            cfg_locals.modified,
            cfg_locals.typechanges,
            cfg_locals.fallback_writes,
            docs=self._var_docs,
        )
        # fill in the unused presets
        recursive_fill_in(cfg_locals, preset)

        for key, value in cfg_locals.items():
            try:
                config_summary[key] = normalize_or_die(value)
            except ValueError:
                pass
        return config_summary


def get_function_body(func):
    func_code_lines, start_idx = inspect.getsourcelines(func)
    func_code = "".join(func_code_lines)
    arg = "(?:[a-zA-Z_][a-zA-Z0-9_]*)"
    arguments = r"{0}(?:\s*,\s*{0})*,?".format(arg)
    func_def = re.compile(
        r"^[ \t]*def[ \t]*{}[ \t]*\(\s*({})?\s*\)[ \t]*:[ \t]*(?:#[^\n]*)?\n".format(
            func.__name__, arguments
        ),
        flags=re.MULTILINE,
    )
    defs = list(re.finditer(func_def, func_code))
    assert defs
    line_offset = start_idx + func_code[: defs[0].end()].count("\n") - 1
    func_body = func_code[defs[0].end() :]
    return func_body, line_offset


def is_empty_or_comment(line):
    sline = line.strip()
    return sline == "" or sline.startswith("#")


def iscomment(line):
    return line.strip().startswith("#")


def dedent_line(line, indent):
    for i, (line_sym, indent_sym) in enumerate(zip(line, indent)):
        if line_sym != indent_sym:
            start = i
            break
    else:
        start = len(indent)
    return line[start:]


def dedent_function_body(body):
    lines = body.split("\n")
    # find indentation by first line
    indent = ""
    for line in lines:
        if is_empty_or_comment(line):
            continue
        else:
            indent = re.match(r"^\s*", line).group()
            break

    out_lines = [dedent_line(line, indent) for line in lines]
    return "\n".join(out_lines)


def get_function_body_code(func):
    filename = inspect.getfile(func)
    func_body, line_offset = get_function_body(func)
    body_source = dedent_function_body(func_body)
    try:
        body_code = compile(body_source, filename, "exec", ast.PyCF_ONLY_AST)
        body_code = ast.increment_lineno(body_code, n=line_offset)
        body_code = compile(body_code, filename, "exec")
    except SyntaxError as e:
        if e.args[0] == "'return' outside function":
            filename, lineno, _, statement = e.args[1]
            raise SyntaxError(
                "No return statements allowed in ConfigScopes\n"
                "('{}' in File \"{}\", line {})".format(
                    statement.strip(), filename, lineno
                )
            )
        elif e.args[0] == "'yield' outside function":
            filename, lineno, _, statement = e.args[1]
            raise SyntaxError(
                "No yield statements allowed in ConfigScopes\n"
                "('{}' in File \"{}\", line {})".format(
                    statement.strip(), filename, lineno
                )
            )
        else:
            raise
    return body_code


def is_ignored(line):
    for pattern in SETTINGS.CONFIG.IGNORED_COMMENTS:
        if re.match(pattern, line) is not None:
            return True
    return False


def find_doc_for(ast_entry, body_lines):
    lineno = ast_entry.lineno - 1
    line_io = io.BytesIO(body_lines[lineno].encode())
    try:
        tokens = tokenize(line_io.readline) or []
        line_comments = [token.string for token in tokens if token.type == COMMENT]

        if line_comments:
<<<<<<< HEAD
            formatted_lcs = [lc[1:].strip() for lc in line_comments]
            filtered_lcs = [lc for lc in formatted_lcs if not is_ignored(lc)]
=======
            formatted_lcs = [line[1:].strip() for line in line_comments]
            filtered_lcs = [line for line in formatted_lcs if not is_ignored(line)]
>>>>>>> 16aa3264
            if filtered_lcs:
                return filtered_lcs[0]
    except TokenError:
        pass

    lineno -= 1
    while lineno >= 0:
        if iscomment(body_lines[lineno]):
            comment = body_lines[lineno].strip("# ")
            if not is_ignored(comment):
                return comment
        if not body_lines[lineno].strip() == "":
            return None
        lineno -= 1
    return None


def add_doc(target, variables, body_lines):
    if isinstance(target, ast.Name):
        # if it is a variable name add it to the doc
        name = target.id
        if name not in variables:
            doc = find_doc_for(target, body_lines)
            if doc is not None:
                variables[name] = doc
    elif isinstance(target, ast.Tuple):
        # if it is a tuple then iterate the elements
        # this can happen like this:
        # a, b = 1, 2
        for e in target.elts:
            add_doc(e, variables, body_lines)


def get_config_comments(func):
    filename = inspect.getfile(func)
    func_body, line_offset = get_function_body(func)
    body_source = dedent_function_body(func_body)
    body_code = compile(body_source, filename, "exec", ast.PyCF_ONLY_AST)
    body_lines = body_source.split("\n")

    variables = {"seed": "the random seed for this experiment"}

    for ast_root in body_code.body:
        for ast_entry in [ast_root] + list(ast.iter_child_nodes(ast_root)):
            if isinstance(ast_entry, ast.Assign):
                # we found an assignment statement
                # go through all targets of the assignment
                # usually a single entry, but can be more for statements like:
                # a = b = 5
                for t in ast_entry.targets:
                    add_doc(t, variables, body_lines)

    return variables<|MERGE_RESOLUTION|>--- conflicted
+++ resolved
@@ -189,13 +189,8 @@
         line_comments = [token.string for token in tokens if token.type == COMMENT]
 
         if line_comments:
-<<<<<<< HEAD
-            formatted_lcs = [lc[1:].strip() for lc in line_comments]
-            filtered_lcs = [lc for lc in formatted_lcs if not is_ignored(lc)]
-=======
             formatted_lcs = [line[1:].strip() for line in line_comments]
             filtered_lcs = [line for line in formatted_lcs if not is_ignored(line)]
->>>>>>> 16aa3264
             if filtered_lcs:
                 return filtered_lcs[0]
     except TokenError:
