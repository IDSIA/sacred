--- conflicted
+++ resolved
@@ -5,25 +5,17 @@
 import inspect
 import io
 import re
-<<<<<<< HEAD
 import sys
 import textwrap
 import token
-=======
-from tokenize import tokenize, TokenError, COMMENT
-from copy import copy
->>>>>>> df6834b8
 
 from copy import copy
 from sacred import SETTINGS
 from sacred.config.config_summary import ConfigSummary
 from sacred.config.utils import dogmatize, normalize_or_die, recursive_fill_in
 from sacred.config.signature import get_argspec
-<<<<<<< HEAD
+from sacred.utils import ConfigError
 from tokenize import generate_tokens, tokenize, TokenError, COMMENT
-=======
-from sacred.utils import ConfigError
->>>>>>> df6834b8
 
 
 class ConfigScope:
@@ -105,8 +97,7 @@
 
 def get_function_body(func):
     func_code_lines, start_idx = inspect.getsourcelines(func)
-<<<<<<< HEAD
-    func_code = ''.join(func_code_lines)
+    func_code = "".join(func_code_lines)
     func_ast = ast.parse(textwrap.dedent(func_code))
     line_offset = func_ast.body[0].body[0].lineno - 1
     
@@ -137,22 +128,6 @@
     func_body = ''.join(func_code_lines[line_offset_fixed:])
 
     return func_body, start_idx + line_offset_fixed
-=======
-    func_code = "".join(func_code_lines)
-    arg = "(?:[a-zA-Z_][a-zA-Z0-9_]*)"
-    arguments = r"{0}(?:\s*,\s*{0})*,?".format(arg)
-    func_def = re.compile(
-        r"^[ \t]*def[ \t]*{}[ \t]*\(\s*({})?\s*\)[ \t]*:[ \t]*(?:#[^\n]*)?\n".format(
-            func.__name__, arguments
-        ),
-        flags=re.MULTILINE,
-    )
-    defs = list(re.finditer(func_def, func_code))
-    assert defs
-    line_offset = start_idx + func_code[: defs[0].end()].count("\n") - 1
-    func_body = func_code[defs[0].end() :]
-    return func_body, line_offset
->>>>>>> df6834b8
 
 
 def is_empty_or_comment(line):
