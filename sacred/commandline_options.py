#!/usr/bin/env python
# coding=utf-8
"""
This module provides the basis for all command-line options (flags) in sacred.

It defines the base class CommandLineOption and the standard supported flags.
Some further options that add observers to the run are defined alongside those.
"""

import warnings
from typing import Callable
import inspect

from sacred.run import Run
from sacred.commands import print_config
from sacred.settings import SETTINGS
from sacred.utils import convert_camel_case_to_snake_case, get_inheritors


CLIFunction = Callable[[str, Run], None]


class CLIOption:
    def __init__(self,
                 apply_function: CLIFunction,
                 short_flag: str,
                 long_flag: str,
                 is_flag: bool):
        self.apply_function = apply_function
        self.short_flag = short_flag
        self.long_flag = long_flag
        self.is_flag = is_flag

        # trick for backward compatibility:
        self.arg = None if is_flag else 'VALUE'
        self.arg_description = None if is_flag else ''

    def __call__(self, *args, **kwargs):
        return self.apply_function(*args, **kwargs)

    def get_flag(self):
        """Legacy function. Should be removed at some point."""
        return self.long_flag

    def get_short_flag(self):
        """Legacy function. Should be removed at some point."""
        return self.short_flag

    def get_flags(self):
        """Legacy function. Should be removed at some point."""
        return self.short_flag, self.long_flag

    def apply(self, args, run):
        """Legacy function. Should be removed at some point."""
        return self.apply_function(args, run)

    def get_name(self):
        return self.apply_function.__name__

    def get_description(self):
        return inspect.getdoc(self.apply_function)


def cli_option(short_flag: str, long_flag: str, is_flag=False):
    def wrapper(f: CLIFunction):
        return CLIOption(f, short_flag, long_flag, is_flag)
    return wrapper


class CommandLineOption:
    """
    Base class for all command-line options.

    To implement a new command-line option just inherit from this class.
    Then add the `flag` class-attribute to specify the name and a class
    docstring with the description.
    If your command-line option should take an argument you must also provide
    its name via the `arg` class attribute and its description as
    `arg_description`.
    Finally you need to implement the `execute` classmethod. It receives the
    value of the argument (if applicable) and the current run. You can modify
    the run object in any way.

    If the command line option depends on one or more installed packages, those
    should be imported in the `apply` method to get a proper ImportError
    if the packages are not available.
    """

    _enabled = True

    short_flag = None
    """ The (one-letter) short form (defaults to first letter of flag) """

    arg = None
    """ Name of the argument (optional) """

    arg_description = None
    """ Description of the argument (optional) """

    @classmethod
    def get_flag(cls):
        # Get the flag name from the class name
        flag = cls.__name__
        if flag.endswith("Option"):
            flag = flag[:-6]
        return "--" + convert_camel_case_to_snake_case(flag)

    @classmethod
    def get_short_flag(cls):
        if cls.short_flag is None:
            return "-" + cls.get_flag()[2]
        else:
            return "-" + cls.short_flag

    @classmethod
    def get_flags(cls):
        """
        Return the short and the long version of this option.

        The long flag (e.g. '--foo_bar'; used on the command-line like this:
        --foo_bar[=ARGS]) is derived from the class-name by stripping away any
        -Option suffix and converting the rest to snake_case.

        The short flag (e.g. '-f'; used on the command-line like this:
        -f [ARGS]) the short_flag class-member if that is set, or the first
        letter of the long flag otherwise.

        Returns
        -------
        (str, str)
            tuple of short-flag, and long-flag

        """
        return cls.get_short_flag(), cls.get_flag()

    @classmethod
    def apply(cls, args, run):
        """
        Modify the current Run base on this command-line option.

        This function is executed after constructing the Run object, but
        before actually starting it.

        Parameters
        ----------
        args : bool | str
            If this command-line option accepts an argument this will be value
            of that argument if set or None.
            Otherwise it is either True or False.
        run :  sacred.run.Run
            The current run to be modified

        """
        pass


def get_name(option):
    if isinstance(option, CLIOption):
        return option.get_name()
    else:
        return option.__name__


def gather_command_line_options(filter_disabled=None):
    """Get a sorted list of all CommandLineOption subclasses."""
    if filter_disabled is None:
        filter_disabled = not SETTINGS.COMMAND_LINE.SHOW_DISABLED_OPTIONS
<<<<<<< HEAD

    options = []
    for opt in get_inheritors(CommandLineOption):
        warnings.warn('Subclassing `CommandLineOption` is deprecated. Please '
                      'use the `sacred.cli_option` decorator or the '
                      '`sacred.CLIOption` class instead.')
        if filter_disabled and not opt._enabled:
            continue
        options.append(opt)

    options += [debug_option,
                loglevel_option]

    return sorted(options, key=get_name)
=======
    options = [
        opt
        for opt in get_inheritors(CommandLineOption)
        if not filter_disabled or opt._enabled
    ]
    return sorted(options, key=lambda opt: opt.__name__)
>>>>>>> 2d9031e6


class HelpOption(CommandLineOption):
    """Print this help message and exit."""


@cli_option('-d', '--debug', is_flag=True)
def debug_option(args, run):
    """
    Set this run to debug mode.
    Suppress warnings about missing observers and don't filter the stacktrace.
    Also enables usage with ipython --pdb.
    """
    run.debug = True


class PDBOption(CommandLineOption):
    """Automatically enter post-mortem debugging with pdb on failure."""

    short_flag = "D"

    @classmethod
    def apply(cls, args, run):
        run.pdb = True


<<<<<<< HEAD
@cli_option('-l', '--loglevel')
def loglevel_option(args, run):
    """
    Loglevel either as 0 - 50 or as string: DEBUG(10),
    INFO(20), WARNING(30), ERROR(40), CRITICAL(50)
    """
    # TODO: sacred.initialize.create_run already takes care of this
=======
class LoglevelOption(CommandLineOption):
    """Adjust the loglevel."""

    arg = "LEVEL"
    arg_description = (
        "Loglevel either as 0 - 50 or as string: DEBUG(10), "
        "INFO(20), WARNING(30), ERROR(40), CRITICAL(50)"
    )

    @classmethod
    def apply(cls, args, run):
        """Adjust the loglevel of the root-logger of this run."""
        # TODO: sacred.initialize.create_run already takes care of this
>>>>>>> 2d9031e6

    try:
        lvl = int(args)
    except ValueError:
        lvl = args
    run.root_logger.setLevel(lvl)


class CommentOption(CommandLineOption):
    """Adds a message to the run."""

    arg = "COMMENT"
    arg_description = "A comment that should be stored along with the run."

    @classmethod
    def apply(cls, args, run):
        """Add a comment to this run."""
        run.meta_info["comment"] = args


class BeatIntervalOption(CommandLineOption):
    """Control the rate of heartbeat events."""

    arg = "BEAT_INTERVAL"
    arg_description = "Time between two heartbeat events measured in seconds."

    @classmethod
    def apply(cls, args, run):
        """Set the heart-beat interval for this run."""
        run.beat_interval = float(args)


class UnobservedOption(CommandLineOption):
    """Ignore all observers for this run."""

    @classmethod
    def apply(cls, args, run):
        """Set this run to unobserved mode."""
        run.unobserved = True


class QueueOption(CommandLineOption):
    """Only queue this run, do not start it."""

    @classmethod
    def apply(cls, args, run):
        """Set this run to queue only mode."""
        run.queue_only = True


class ForceOption(CommandLineOption):
    """Disable warnings about suspicious changes for this run."""

    @classmethod
    def apply(cls, args, run):
        """Set this run to not warn about suspicous changes."""
        run.force = True


class PriorityOption(CommandLineOption):
    """Sets the priority for a queued up experiment."""

    short_flag = "P"
    arg = "PRIORITY"
    arg_description = "The (numeric) priority for this run."

    @classmethod
    def apply(cls, args, run):
        """Add priority info for this run."""
        try:
            priority = float(args)
        except ValueError:
            raise ValueError(
                "The PRIORITY argument must be a number! " "(but was '{}')".format(args)
            )
        run.meta_info["priority"] = priority


class EnforceCleanOption(CommandLineOption):
    """Fail if any version control repository is dirty."""

    @classmethod
    def apply(cls, args, run):
        try:
            import git  # NOQA
        except ImportError:
            warnings.warn(
                "GitPython must be installed to use the " "--enforce-clean option."
            )
            raise
        repos = run.experiment_info["repositories"]
        if not repos:
            raise RuntimeError(
                "No version control detected. "
                "Cannot enforce clean repository.\n"
                "Make sure that your sources under VCS and the "
                "corresponding python package is installed."
            )
        else:
            for repo in repos:
                if repo["dirty"]:
                    raise RuntimeError(
                        "EnforceClean: Uncommited changes in "
                        'the "{}" repository.'.format(repo)
                    )


class PrintConfigOption(CommandLineOption):
    """Always print the configuration first."""

    @classmethod
    def apply(cls, args, run):
        print_config(run)
        print("-" * 79)


class NameOption(CommandLineOption):
    """Set the name for this run."""

    arg = "NAME"
    arg_description = "Name for this run."

    @classmethod
    def apply(cls, args, run):
        run.experiment_info["name"] = args
        run.run_logger = run.root_logger.getChild(args)


class CaptureOption(CommandLineOption):
    """Control the way stdout and stderr are captured."""

    short_flag = "C"
    arg = "CAPTURE_MODE"
    arg_description = "stdout/stderr capture mode. One of [no, sys, fd]"

    @classmethod
    def apply(cls, args, run):
        run.capture_mode = args<|MERGE_RESOLUTION|>--- conflicted
+++ resolved
@@ -1,377 +1,356 @@
-#!/usr/bin/env python
-# coding=utf-8
-"""
-This module provides the basis for all command-line options (flags) in sacred.
-
-It defines the base class CommandLineOption and the standard supported flags.
-Some further options that add observers to the run are defined alongside those.
-"""
-
-import warnings
-from typing import Callable
-import inspect
-
-from sacred.run import Run
-from sacred.commands import print_config
-from sacred.settings import SETTINGS
-from sacred.utils import convert_camel_case_to_snake_case, get_inheritors
-
-
-CLIFunction = Callable[[str, Run], None]
-
-
-class CLIOption:
-    def __init__(self,
-                 apply_function: CLIFunction,
-                 short_flag: str,
-                 long_flag: str,
-                 is_flag: bool):
-        self.apply_function = apply_function
-        self.short_flag = short_flag
-        self.long_flag = long_flag
-        self.is_flag = is_flag
-
-        # trick for backward compatibility:
-        self.arg = None if is_flag else 'VALUE'
-        self.arg_description = None if is_flag else ''
-
-    def __call__(self, *args, **kwargs):
-        return self.apply_function(*args, **kwargs)
-
-    def get_flag(self):
-        """Legacy function. Should be removed at some point."""
-        return self.long_flag
-
-    def get_short_flag(self):
-        """Legacy function. Should be removed at some point."""
-        return self.short_flag
-
-    def get_flags(self):
-        """Legacy function. Should be removed at some point."""
-        return self.short_flag, self.long_flag
-
-    def apply(self, args, run):
-        """Legacy function. Should be removed at some point."""
-        return self.apply_function(args, run)
-
-    def get_name(self):
-        return self.apply_function.__name__
-
-    def get_description(self):
-        return inspect.getdoc(self.apply_function)
-
-
-def cli_option(short_flag: str, long_flag: str, is_flag=False):
-    def wrapper(f: CLIFunction):
-        return CLIOption(f, short_flag, long_flag, is_flag)
-    return wrapper
-
-
-class CommandLineOption:
-    """
-    Base class for all command-line options.
-
-    To implement a new command-line option just inherit from this class.
-    Then add the `flag` class-attribute to specify the name and a class
-    docstring with the description.
-    If your command-line option should take an argument you must also provide
-    its name via the `arg` class attribute and its description as
-    `arg_description`.
-    Finally you need to implement the `execute` classmethod. It receives the
-    value of the argument (if applicable) and the current run. You can modify
-    the run object in any way.
-
-    If the command line option depends on one or more installed packages, those
-    should be imported in the `apply` method to get a proper ImportError
-    if the packages are not available.
-    """
-
-    _enabled = True
-
-    short_flag = None
-    """ The (one-letter) short form (defaults to first letter of flag) """
-
-    arg = None
-    """ Name of the argument (optional) """
-
-    arg_description = None
-    """ Description of the argument (optional) """
-
-    @classmethod
-    def get_flag(cls):
-        # Get the flag name from the class name
-        flag = cls.__name__
-        if flag.endswith("Option"):
-            flag = flag[:-6]
-        return "--" + convert_camel_case_to_snake_case(flag)
-
-    @classmethod
-    def get_short_flag(cls):
-        if cls.short_flag is None:
-            return "-" + cls.get_flag()[2]
-        else:
-            return "-" + cls.short_flag
-
-    @classmethod
-    def get_flags(cls):
-        """
-        Return the short and the long version of this option.
-
-        The long flag (e.g. '--foo_bar'; used on the command-line like this:
-        --foo_bar[=ARGS]) is derived from the class-name by stripping away any
-        -Option suffix and converting the rest to snake_case.
-
-        The short flag (e.g. '-f'; used on the command-line like this:
-        -f [ARGS]) the short_flag class-member if that is set, or the first
-        letter of the long flag otherwise.
-
-        Returns
-        -------
-        (str, str)
-            tuple of short-flag, and long-flag
-
-        """
-        return cls.get_short_flag(), cls.get_flag()
-
-    @classmethod
-    def apply(cls, args, run):
-        """
-        Modify the current Run base on this command-line option.
-
-        This function is executed after constructing the Run object, but
-        before actually starting it.
-
-        Parameters
-        ----------
-        args : bool | str
-            If this command-line option accepts an argument this will be value
-            of that argument if set or None.
-            Otherwise it is either True or False.
-        run :  sacred.run.Run
-            The current run to be modified
-
-        """
-        pass
-
-
-def get_name(option):
-    if isinstance(option, CLIOption):
-        return option.get_name()
-    else:
-        return option.__name__
-
-
-def gather_command_line_options(filter_disabled=None):
-    """Get a sorted list of all CommandLineOption subclasses."""
-    if filter_disabled is None:
-        filter_disabled = not SETTINGS.COMMAND_LINE.SHOW_DISABLED_OPTIONS
-<<<<<<< HEAD
-
-    options = []
-    for opt in get_inheritors(CommandLineOption):
-        warnings.warn('Subclassing `CommandLineOption` is deprecated. Please '
-                      'use the `sacred.cli_option` decorator or the '
-                      '`sacred.CLIOption` class instead.')
-        if filter_disabled and not opt._enabled:
-            continue
-        options.append(opt)
-
-    options += [debug_option,
-                loglevel_option]
-
-    return sorted(options, key=get_name)
-=======
-    options = [
-        opt
-        for opt in get_inheritors(CommandLineOption)
-        if not filter_disabled or opt._enabled
-    ]
-    return sorted(options, key=lambda opt: opt.__name__)
->>>>>>> 2d9031e6
-
-
-class HelpOption(CommandLineOption):
-    """Print this help message and exit."""
-
-
-@cli_option('-d', '--debug', is_flag=True)
-def debug_option(args, run):
-    """
-    Set this run to debug mode.
-    Suppress warnings about missing observers and don't filter the stacktrace.
-    Also enables usage with ipython --pdb.
-    """
-    run.debug = True
-
-
-class PDBOption(CommandLineOption):
-    """Automatically enter post-mortem debugging with pdb on failure."""
-
-    short_flag = "D"
-
-    @classmethod
-    def apply(cls, args, run):
-        run.pdb = True
-
-
-<<<<<<< HEAD
-@cli_option('-l', '--loglevel')
-def loglevel_option(args, run):
-    """
-    Loglevel either as 0 - 50 or as string: DEBUG(10),
-    INFO(20), WARNING(30), ERROR(40), CRITICAL(50)
-    """
-    # TODO: sacred.initialize.create_run already takes care of this
-=======
-class LoglevelOption(CommandLineOption):
-    """Adjust the loglevel."""
-
-    arg = "LEVEL"
-    arg_description = (
-        "Loglevel either as 0 - 50 or as string: DEBUG(10), "
-        "INFO(20), WARNING(30), ERROR(40), CRITICAL(50)"
-    )
-
-    @classmethod
-    def apply(cls, args, run):
-        """Adjust the loglevel of the root-logger of this run."""
-        # TODO: sacred.initialize.create_run already takes care of this
->>>>>>> 2d9031e6
-
-    try:
-        lvl = int(args)
-    except ValueError:
-        lvl = args
-    run.root_logger.setLevel(lvl)
-
-
-class CommentOption(CommandLineOption):
-    """Adds a message to the run."""
-
-    arg = "COMMENT"
-    arg_description = "A comment that should be stored along with the run."
-
-    @classmethod
-    def apply(cls, args, run):
-        """Add a comment to this run."""
-        run.meta_info["comment"] = args
-
-
-class BeatIntervalOption(CommandLineOption):
-    """Control the rate of heartbeat events."""
-
-    arg = "BEAT_INTERVAL"
-    arg_description = "Time between two heartbeat events measured in seconds."
-
-    @classmethod
-    def apply(cls, args, run):
-        """Set the heart-beat interval for this run."""
-        run.beat_interval = float(args)
-
-
-class UnobservedOption(CommandLineOption):
-    """Ignore all observers for this run."""
-
-    @classmethod
-    def apply(cls, args, run):
-        """Set this run to unobserved mode."""
-        run.unobserved = True
-
-
-class QueueOption(CommandLineOption):
-    """Only queue this run, do not start it."""
-
-    @classmethod
-    def apply(cls, args, run):
-        """Set this run to queue only mode."""
-        run.queue_only = True
-
-
-class ForceOption(CommandLineOption):
-    """Disable warnings about suspicious changes for this run."""
-
-    @classmethod
-    def apply(cls, args, run):
-        """Set this run to not warn about suspicous changes."""
-        run.force = True
-
-
-class PriorityOption(CommandLineOption):
-    """Sets the priority for a queued up experiment."""
-
-    short_flag = "P"
-    arg = "PRIORITY"
-    arg_description = "The (numeric) priority for this run."
-
-    @classmethod
-    def apply(cls, args, run):
-        """Add priority info for this run."""
-        try:
-            priority = float(args)
-        except ValueError:
-            raise ValueError(
-                "The PRIORITY argument must be a number! " "(but was '{}')".format(args)
-            )
-        run.meta_info["priority"] = priority
-
-
-class EnforceCleanOption(CommandLineOption):
-    """Fail if any version control repository is dirty."""
-
-    @classmethod
-    def apply(cls, args, run):
-        try:
-            import git  # NOQA
-        except ImportError:
-            warnings.warn(
-                "GitPython must be installed to use the " "--enforce-clean option."
-            )
-            raise
-        repos = run.experiment_info["repositories"]
-        if not repos:
-            raise RuntimeError(
-                "No version control detected. "
-                "Cannot enforce clean repository.\n"
-                "Make sure that your sources under VCS and the "
-                "corresponding python package is installed."
-            )
-        else:
-            for repo in repos:
-                if repo["dirty"]:
-                    raise RuntimeError(
-                        "EnforceClean: Uncommited changes in "
-                        'the "{}" repository.'.format(repo)
-                    )
-
-
-class PrintConfigOption(CommandLineOption):
-    """Always print the configuration first."""
-
-    @classmethod
-    def apply(cls, args, run):
-        print_config(run)
-        print("-" * 79)
-
-
-class NameOption(CommandLineOption):
-    """Set the name for this run."""
-
-    arg = "NAME"
-    arg_description = "Name for this run."
-
-    @classmethod
-    def apply(cls, args, run):
-        run.experiment_info["name"] = args
-        run.run_logger = run.root_logger.getChild(args)
-
-
-class CaptureOption(CommandLineOption):
-    """Control the way stdout and stderr are captured."""
-
-    short_flag = "C"
-    arg = "CAPTURE_MODE"
-    arg_description = "stdout/stderr capture mode. One of [no, sys, fd]"
-
-    @classmethod
-    def apply(cls, args, run):
-        run.capture_mode = args+#!/usr/bin/env python
+# coding=utf-8
+"""
+This module provides the basis for all command-line options (flags) in sacred.
+
+It defines the base class CommandLineOption and the standard supported flags.
+Some further options that add observers to the run are defined alongside those.
+"""
+
+import warnings
+from typing import Callable
+import inspect
+
+from sacred.run import Run
+from sacred.commands import print_config
+from sacred.settings import SETTINGS
+from sacred.utils import convert_camel_case_to_snake_case, get_inheritors
+
+
+CLIFunction = Callable[[str, Run], None]
+
+
+class CLIOption:
+    def __init__(
+        self,
+        apply_function: CLIFunction,
+        short_flag: str,
+        long_flag: str,
+        is_flag: bool,
+    ):
+        self.apply_function = apply_function
+        self.short_flag = short_flag
+        self.long_flag = long_flag
+        self.is_flag = is_flag
+
+        # trick for backward compatibility:
+        self.arg = None if is_flag else "VALUE"
+        self.arg_description = None if is_flag else ""
+
+    def __call__(self, *args, **kwargs):
+        return self.apply_function(*args, **kwargs)
+
+    def get_flag(self):
+        """Legacy function. Should be removed at some point."""
+        return self.long_flag
+
+    def get_short_flag(self):
+        """Legacy function. Should be removed at some point."""
+        return self.short_flag
+
+    def get_flags(self):
+        """Legacy function. Should be removed at some point."""
+        return self.short_flag, self.long_flag
+
+    def apply(self, args, run):
+        """Legacy function. Should be removed at some point."""
+        return self.apply_function(args, run)
+
+    def get_name(self):
+        return self.apply_function.__name__
+
+    def get_description(self):
+        return inspect.getdoc(self.apply_function)
+
+
+def cli_option(short_flag: str, long_flag: str, is_flag=False):
+    def wrapper(f: CLIFunction):
+        return CLIOption(f, short_flag, long_flag, is_flag)
+
+    return wrapper
+
+
+class CommandLineOption:
+    """
+    Base class for all command-line options.
+
+    To implement a new command-line option just inherit from this class.
+    Then add the `flag` class-attribute to specify the name and a class
+    docstring with the description.
+    If your command-line option should take an argument you must also provide
+    its name via the `arg` class attribute and its description as
+    `arg_description`.
+    Finally you need to implement the `execute` classmethod. It receives the
+    value of the argument (if applicable) and the current run. You can modify
+    the run object in any way.
+
+    If the command line option depends on one or more installed packages, those
+    should be imported in the `apply` method to get a proper ImportError
+    if the packages are not available.
+    """
+
+    _enabled = True
+
+    short_flag = None
+    """ The (one-letter) short form (defaults to first letter of flag) """
+
+    arg = None
+    """ Name of the argument (optional) """
+
+    arg_description = None
+    """ Description of the argument (optional) """
+
+    @classmethod
+    def get_flag(cls):
+        # Get the flag name from the class name
+        flag = cls.__name__
+        if flag.endswith("Option"):
+            flag = flag[:-6]
+        return "--" + convert_camel_case_to_snake_case(flag)
+
+    @classmethod
+    def get_short_flag(cls):
+        if cls.short_flag is None:
+            return "-" + cls.get_flag()[2]
+        else:
+            return "-" + cls.short_flag
+
+    @classmethod
+    def get_flags(cls):
+        """
+        Return the short and the long version of this option.
+
+        The long flag (e.g. '--foo_bar'; used on the command-line like this:
+        --foo_bar[=ARGS]) is derived from the class-name by stripping away any
+        -Option suffix and converting the rest to snake_case.
+
+        The short flag (e.g. '-f'; used on the command-line like this:
+        -f [ARGS]) the short_flag class-member if that is set, or the first
+        letter of the long flag otherwise.
+
+        Returns
+        -------
+        (str, str)
+            tuple of short-flag, and long-flag
+
+        """
+        return cls.get_short_flag(), cls.get_flag()
+
+    @classmethod
+    def apply(cls, args, run):
+        """
+        Modify the current Run base on this command-line option.
+
+        This function is executed after constructing the Run object, but
+        before actually starting it.
+
+        Parameters
+        ----------
+        args : bool | str
+            If this command-line option accepts an argument this will be value
+            of that argument if set or None.
+            Otherwise it is either True or False.
+        run :  sacred.run.Run
+            The current run to be modified
+
+        """
+        pass
+
+
+def get_name(option):
+    if isinstance(option, CLIOption):
+        return option.get_name()
+    else:
+        return option.__name__
+
+
+def gather_command_line_options(filter_disabled=None):
+    """Get a sorted list of all CommandLineOption subclasses."""
+    if filter_disabled is None:
+        filter_disabled = not SETTINGS.COMMAND_LINE.SHOW_DISABLED_OPTIONS
+
+    options = []
+    for opt in get_inheritors(CommandLineOption):
+        warnings.warn(
+            "Subclassing `CommandLineOption` is deprecated. Please "
+            "use the `sacred.cli_option` decorator or the "
+            "`sacred.CLIOption` class instead."
+        )
+        if filter_disabled and not opt._enabled:
+            continue
+        options.append(opt)
+
+    options += [debug_option, loglevel_option]
+
+    return sorted(options, key=get_name)
+
+
+class HelpOption(CommandLineOption):
+    """Print this help message and exit."""
+
+
+@cli_option("-d", "--debug", is_flag=True)
+def debug_option(args, run):
+    """
+    Set this run to debug mode.
+    Suppress warnings about missing observers and don't filter the stacktrace.
+    Also enables usage with ipython --pdb.
+    """
+    run.debug = True
+
+
+class PDBOption(CommandLineOption):
+    """Automatically enter post-mortem debugging with pdb on failure."""
+
+    short_flag = "D"
+
+    @classmethod
+    def apply(cls, args, run):
+        run.pdb = True
+
+
+@cli_option("-l", "--loglevel")
+def loglevel_option(args, run):
+    """
+    Loglevel either as 0 - 50 or as string: DEBUG(10),
+    INFO(20), WARNING(30), ERROR(40), CRITICAL(50)
+    """
+    # TODO: sacred.initialize.create_run already takes care of this
+
+    try:
+        lvl = int(args)
+    except ValueError:
+        lvl = args
+    run.root_logger.setLevel(lvl)
+
+
+class CommentOption(CommandLineOption):
+    """Adds a message to the run."""
+
+    arg = "COMMENT"
+    arg_description = "A comment that should be stored along with the run."
+
+    @classmethod
+    def apply(cls, args, run):
+        """Add a comment to this run."""
+        run.meta_info["comment"] = args
+
+
+class BeatIntervalOption(CommandLineOption):
+    """Control the rate of heartbeat events."""
+
+    arg = "BEAT_INTERVAL"
+    arg_description = "Time between two heartbeat events measured in seconds."
+
+    @classmethod
+    def apply(cls, args, run):
+        """Set the heart-beat interval for this run."""
+        run.beat_interval = float(args)
+
+
+class UnobservedOption(CommandLineOption):
+    """Ignore all observers for this run."""
+
+    @classmethod
+    def apply(cls, args, run):
+        """Set this run to unobserved mode."""
+        run.unobserved = True
+
+
+class QueueOption(CommandLineOption):
+    """Only queue this run, do not start it."""
+
+    @classmethod
+    def apply(cls, args, run):
+        """Set this run to queue only mode."""
+        run.queue_only = True
+
+
+class ForceOption(CommandLineOption):
+    """Disable warnings about suspicious changes for this run."""
+
+    @classmethod
+    def apply(cls, args, run):
+        """Set this run to not warn about suspicous changes."""
+        run.force = True
+
+
+class PriorityOption(CommandLineOption):
+    """Sets the priority for a queued up experiment."""
+
+    short_flag = "P"
+    arg = "PRIORITY"
+    arg_description = "The (numeric) priority for this run."
+
+    @classmethod
+    def apply(cls, args, run):
+        """Add priority info for this run."""
+        try:
+            priority = float(args)
+        except ValueError:
+            raise ValueError(
+                "The PRIORITY argument must be a number! " "(but was '{}')".format(args)
+            )
+        run.meta_info["priority"] = priority
+
+
+class EnforceCleanOption(CommandLineOption):
+    """Fail if any version control repository is dirty."""
+
+    @classmethod
+    def apply(cls, args, run):
+        try:
+            import git  # NOQA
+        except ImportError:
+            warnings.warn(
+                "GitPython must be installed to use the " "--enforce-clean option."
+            )
+            raise
+        repos = run.experiment_info["repositories"]
+        if not repos:
+            raise RuntimeError(
+                "No version control detected. "
+                "Cannot enforce clean repository.\n"
+                "Make sure that your sources under VCS and the "
+                "corresponding python package is installed."
+            )
+        else:
+            for repo in repos:
+                if repo["dirty"]:
+                    raise RuntimeError(
+                        "EnforceClean: Uncommited changes in "
+                        'the "{}" repository.'.format(repo)
+                    )
+
+
+class PrintConfigOption(CommandLineOption):
+    """Always print the configuration first."""
+
+    @classmethod
+    def apply(cls, args, run):
+        print_config(run)
+        print("-" * 79)
+
+
+class NameOption(CommandLineOption):
+    """Set the name for this run."""
+
+    arg = "NAME"
+    arg_description = "Name for this run."
+
+    @classmethod
+    def apply(cls, args, run):
+        run.experiment_info["name"] = args
+        run.run_logger = run.root_logger.getChild(args)
+
+
+class CaptureOption(CommandLineOption):
+    """Control the way stdout and stderr are captured."""
+
+    short_flag = "C"
+    arg = "CAPTURE_MODE"
+    arg_description = "stdout/stderr capture mode. One of [no, sys, fd]"
+
+    @classmethod
+    def apply(cls, args, run):
+        run.capture_mode = args