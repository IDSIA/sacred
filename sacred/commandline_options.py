"""
Provides the basis for all command-line options (flags) in sacred.

It defines the base class CommandLineOption and the standard supported flags.
Some further options that add observers to the run are defined alongside those.
"""

import warnings
from typing import Callable
import inspect
import re

from sacred.run import Run
from sacred.commands import print_config
from sacred.utils import convert_camel_case_to_snake_case


CLIFunction = Callable[[str, Run], None]


class CLIOption:
    def __init__(
        self,
        apply_function: CLIFunction,
        short_flag: str,
        long_flag: str,
        is_flag: bool,
    ):

        if not re.match(r"-\w$", short_flag):
            raise ValueError(
                "Short flag malformed. " "One correct short flag would be: `-j`."
            )
        if not re.match(r"--[\w-]+\w$", long_flag):
            raise ValueError(
                "Long flag malformed. One correct long flag "
                "would be: `--my-pretty-flag`"
            )
        self.apply_function = apply_function
        self.short_flag = short_flag
        self.long_flag = long_flag
        self.is_flag = is_flag

        # trick for backward compatibility:
        self.arg = None if is_flag else "VALUE"
        self.arg_description = None if is_flag else ""

    def __call__(self, *args, **kwargs):
        return self.apply_function(*args, **kwargs)

    def get_flag(self):
        """Legacy function. Should be removed at some point."""
        return self.long_flag

    def get_short_flag(self):
        """Legacy function. Should be removed at some point."""
        return self.short_flag

    def get_flags(self):
        """Legacy function. Should be removed at some point."""
        return self.short_flag, self.long_flag

    def apply(self, args, run):
        """Legacy function. Should be removed at some point."""
        return self.apply_function(args, run)

    def get_name(self):
        return self.apply_function.__name__

    def get_description(self):
        return inspect.getdoc(self.apply_function) or ""


def cli_option(short_flag: str, long_flag: str, is_flag=False):
    def wrapper(f: CLIFunction):
        return CLIOption(f, short_flag, long_flag, is_flag)

    return wrapper


class CommandLineOption:
    """
    Base class for all command-line options.

    To implement a new command-line option just inherit from this class.
    Then add the `flag` class-attribute to specify the name and a class
    docstring with the description.
    If your command-line option should take an argument you must also provide
    its name via the `arg` class attribute and its description as
    `arg_description`.
    Finally you need to implement the `execute` classmethod. It receives the
    value of the argument (if applicable) and the current run. You can modify
    the run object in any way.

    If the command line option depends on one or more installed packages, those
    should be imported in the `apply` method to get a proper ImportError
    if the packages are not available.
    """

    _enabled = True

    short_flag = None
    """ The (one-letter) short form (defaults to first letter of flag) """

    arg = None
    """ Name of the argument (optional) """

    arg_description = None
    """ Description of the argument (optional) """

    @classmethod
    def get_flag(cls):
        # Get the flag name from the class name
        flag = cls.__name__
        if flag.endswith("Option"):
            flag = flag[:-6]
        return "--" + convert_camel_case_to_snake_case(flag)

    @classmethod
    def get_short_flag(cls):
        if cls.short_flag is None:
            return "-" + cls.get_flag()[2]
        else:
            return "-" + cls.short_flag

    @classmethod
    def get_flags(cls):
        """
        Return the short and the long version of this option.

        The long flag (e.g. '--foo_bar'; used on the command-line like this:
        --foo_bar[=ARGS]) is derived from the class-name by stripping away any
        -Option suffix and converting the rest to snake_case.

        The short flag (e.g. '-f'; used on the command-line like this:
        -f [ARGS]) the short_flag class-member if that is set, or the first
        letter of the long flag otherwise.

        Returns
        -------
        (str, str)
            tuple of short-flag, and long-flag

        """
        return cls.get_short_flag(), cls.get_flag()

    @classmethod
    def apply(cls, args, run):
        """
        Modify the current Run base on this command-line option.

        This function is executed after constructing the Run object, but
        before actually starting it.

        Parameters
        ----------
        args : bool | str
            If this command-line option accepts an argument this will be value
            of that argument if set or None.
            Otherwise it is either True or False.
        run :  sacred.run.Run
            The current run to be modified

        """
        pass


def get_name(option):
    if isinstance(option, CLIOption):
        return option.get_name()
    else:
        return option.__name__


class HelpOption(CommandLineOption):
    """Print this help message and exit."""


@cli_option("-d", "--debug", is_flag=True)
def debug_option(args, run):
    """
    Set this run to debug mode.

    Suppress warnings about missing observers and don't filter the stacktrace.
    Also enables usage with ipython `--pdb`.
    """
    run.debug = True


class PDBOption(CommandLineOption):
    """Automatically enter post-mortem debugging with pdb on failure."""

    short_flag = "D"

    @classmethod
    def apply(cls, args, run):
        run.pdb = True


@cli_option("-l", "--loglevel")
def loglevel_option(args, run):
    """
    Set the LogLevel.

    Loglevel either as 0 - 50 or as string: DEBUG(10),
    INFO(20), WARNING(30), ERROR(40), CRITICAL(50)
    """
    # TODO: sacred.initialize.create_run already takes care of this

    try:
        lvl = int(args)
    except ValueError:
        lvl = args
    run.root_logger.setLevel(lvl)


class CommentOption(CommandLineOption):
    """Adds a message to the run."""

    arg = "COMMENT"
    arg_description = "A comment that should be stored along with the run."

    @classmethod
    def apply(cls, args, run):
        """Add a comment to this run."""
        run.meta_info["comment"] = args


class BeatIntervalOption(CommandLineOption):
    """Control the rate of heartbeat events."""

    arg = "BEAT_INTERVAL"
    arg_description = "Time between two heartbeat events measured in seconds."

    @classmethod
    def apply(cls, args, run):
        """Set the heart-beat interval for this run."""
        run.beat_interval = float(args)


class UnobservedOption(CommandLineOption):
    """Ignore all observers for this run."""

    @classmethod
    def apply(cls, args, run):
        """Set this run to unobserved mode."""
        run.unobserved = True


class QueueOption(CommandLineOption):
    """Only queue this run, do not start it."""

    @classmethod
    def apply(cls, args, run):
        """Set this run to queue only mode."""
        run.queue_only = True


class ForceOption(CommandLineOption):
    """Disable warnings about suspicious changes for this run."""

    @classmethod
    def apply(cls, args, run):
        """Set this run to not warn about suspicous changes."""
        run.force = True


class PriorityOption(CommandLineOption):
    """Sets the priority for a queued up experiment."""

    short_flag = "P"
    arg = "PRIORITY"
    arg_description = "The (numeric) priority for this run."

    @classmethod
    def apply(cls, args, run):
        """Add priority info for this run."""
        try:
            priority = float(args)
        except ValueError:
            raise ValueError(
                "The PRIORITY argument must be a number! " "(but was '{}')".format(args)
            )
        run.meta_info["priority"] = priority


class EnforceCleanOption(CommandLineOption):
    """Fail if any version control repository is dirty."""

    @classmethod
    def apply(cls, args, run):
        try:
            import git  # NOQA
        except ImportError:
            warnings.warn(
                "GitPython must be installed to use the " "--enforce-clean option."
            )
            raise
        repos = run.experiment_info["repositories"]
        if not repos:
            raise RuntimeError(
                "No version control detected. "
                "Cannot enforce clean repository.\n"
                "Make sure that your sources under VCS and the "
                "corresponding python package is installed."
            )
        else:
            for repo in repos:
                if repo["dirty"]:
                    raise RuntimeError(
                        "EnforceClean: Uncommited changes in "
                        'the "{}" repository.'.format(repo)
                    )


@cli_option("-p", "--print-config", is_flag=True)
def print_config_option(args, run):
    """Always print the configuration first."""
    print_config(run)
    print("-" * 79)


class NameOption(CommandLineOption):
    """Set the name for this run."""

    arg = "NAME"
    arg_description = "Name for this run."

    @classmethod
    def apply(cls, args, run):
        run.experiment_info["name"] = args
        run.run_logger = run.root_logger.getChild(args)


class CaptureOption(CommandLineOption):
    """Control the way stdout and stderr are captured."""

    short_flag = "C"
    arg = "CAPTURE_MODE"
    arg_description = "stdout/stderr capture mode. One of [no, sys, fd]"

    @classmethod
    def apply(cls, args, run):
<<<<<<< HEAD
        run.capture_mode = args


DEFAULT_COMMAND_LINE_OPTIONS = [debug_option, loglevel_option, print_config_option]
=======
        run.capture_mode = args
>>>>>>> dbda33d6
<|MERGE_RESOLUTION|>--- conflicted
+++ resolved
@@ -341,11 +341,4 @@
 
     @classmethod
     def apply(cls, args, run):
-<<<<<<< HEAD
-        run.capture_mode = args
-
-
-DEFAULT_COMMAND_LINE_OPTIONS = [debug_option, loglevel_option, print_config_option]
-=======
-        run.capture_mode = args
->>>>>>> dbda33d6
+        run.capture_mode = args