"""
Provides the basis for all command-line options (flags) in sacred.

It defines the base class CommandLineOption and the standard supported flags.
Some further options that add observers to the run are defined alongside those.
"""

<<<<<<< HEAD
=======
import warnings
from typing import Callable
import inspect
import re

from sacred.run import Run
>>>>>>> d81cf367
from sacred.commands import print_config
from sacred.utils import convert_camel_case_to_snake_case


CLIFunction = Callable[[str, Run], None]


class CLIOption:
    def __init__(
        self,
        apply_function: CLIFunction,
        short_flag: str,
        long_flag: str,
        is_flag: bool,
    ):

        if not re.match(r"-\w$", short_flag):
            raise ValueError(
                "Short flag malformed. " "One correct short flag would be: `-j`."
            )
        if not re.match(r"--[\w-]+\w$", long_flag):
            raise ValueError(
                "Long flag malformed. One correct long flag "
                "would be: `--my-pretty-flag`"
            )
        self.apply_function = apply_function
        self.short_flag = short_flag
        self.long_flag = long_flag
        self.is_flag = is_flag

        # trick for backward compatibility:
        self.arg = None if is_flag else "VALUE"
        self.arg_description = None if is_flag else ""

    def __call__(self, *args, **kwargs):
        return self.apply_function(*args, **kwargs)

    def get_flag(self):
        """Legacy function. Should be removed at some point."""
        return self.long_flag

    def get_short_flag(self):
        """Legacy function. Should be removed at some point."""
        return self.short_flag

    def get_flags(self):
        """Legacy function. Should be removed at some point."""
        return self.short_flag, self.long_flag

    def apply(self, args, run):
        """Legacy function. Should be removed at some point."""
        return self.apply_function(args, run)

    def get_name(self):
        return self.apply_function.__name__

    def get_description(self):
        return inspect.getdoc(self.apply_function) or ""


def cli_option(short_flag: str, long_flag: str, is_flag=False):
    def wrapper(f: CLIFunction):
        return CLIOption(f, short_flag, long_flag, is_flag)

    return wrapper


class CommandLineOption:
    """
    Base class for all command-line options.

    To implement a new command-line option just inherit from this class.
    Then add the `flag` class-attribute to specify the name and a class
    docstring with the description.
    If your command-line option should take an argument you must also provide
    its name via the `arg` class attribute and its description as
    `arg_description`.
    Finally you need to implement the `execute` classmethod. It receives the
    value of the argument (if applicable) and the current run. You can modify
    the run object in any way.

    If the command line option depends on one or more installed packages, those
    should be imported in the `apply` method to get a proper ImportError
    if the packages are not available.
    """

    _enabled = True

    short_flag = None
    """ The (one-letter) short form (defaults to first letter of flag) """

    arg = None
    """ Name of the argument (optional) """

    arg_description = None
    """ Description of the argument (optional) """

    @classmethod
    def get_flag(cls):
        # Get the flag name from the class name
        flag = cls.__name__
        if flag.endswith("Option"):
            flag = flag[:-6]
        return "--" + convert_camel_case_to_snake_case(flag)

    @classmethod
    def get_short_flag(cls):
        if cls.short_flag is None:
            return "-" + cls.get_flag()[2]
        else:
            return "-" + cls.short_flag

    @classmethod
    def get_flags(cls):
        """
        Return the short and the long version of this option.

        The long flag (e.g. '--foo_bar'; used on the command-line like this:
        --foo_bar[=ARGS]) is derived from the class-name by stripping away any
        -Option suffix and converting the rest to snake_case.

        The short flag (e.g. '-f'; used on the command-line like this:
        -f [ARGS]) the short_flag class-member if that is set, or the first
        letter of the long flag otherwise.

        Returns
        -------
        (str, str)
            tuple of short-flag, and long-flag

        """
        return cls.get_short_flag(), cls.get_flag()

    @classmethod
    def apply(cls, args, run):
        """
        Modify the current Run base on this command-line option.

        This function is executed after constructing the Run object, but
        before actually starting it.

        Parameters
        ----------
        args : bool | str
            If this command-line option accepts an argument this will be value
            of that argument if set or None.
            Otherwise it is either True or False.
        run :  sacred.run.Run
            The current run to be modified

        """
        pass


def get_name(option):
    if isinstance(option, CLIOption):
        return option.get_name()
    else:
        return option.__name__


class HelpOption(CommandLineOption):
    """Print this help message and exit."""


@cli_option("-d", "--debug", is_flag=True)
def debug_option(args, run):
    """
    Set this run to debug mode.

    Suppress warnings about missing observers and don't filter the stacktrace.
    Also enables usage with ipython `--pdb`.
    """
    run.debug = True


class PDBOption(CommandLineOption):
    """Automatically enter post-mortem debugging with pdb on failure."""

    short_flag = "D"

    @classmethod
    def apply(cls, args, run):
        run.pdb = True


@cli_option("-l", "--loglevel")
def loglevel_option(args, run):
    """
    Set the LogLevel.

    Loglevel either as 0 - 50 or as string: DEBUG(10),
    INFO(20), WARNING(30), ERROR(40), CRITICAL(50)
    """
    # TODO: sacred.initialize.create_run already takes care of this

    try:
        lvl = int(args)
    except ValueError:
        lvl = args
    run.root_logger.setLevel(lvl)


@cli_option("-c", "--comment")
def comment_option(args, run):
    """Add a comment to this run."""
    run.meta_info["comment"] = args


class BeatIntervalOption(CommandLineOption):
    """Control the rate of heartbeat events."""

    arg = "BEAT_INTERVAL"
    arg_description = "Time between two heartbeat events measured in seconds."

    @classmethod
    def apply(cls, args, run):
        """Set the heart-beat interval for this run."""
        run.beat_interval = float(args)


@cli_option("-u", "--unobserve", is_flag=True)
def unobserved_option(args, run):
    """Ignore all observers for this run."""
    run.unobserved = True


@cli_option("-q", "--queue", is_flag=True)
def queue_option(args, run):
    """Only queue this run, do not start it."""
    run.queue_only = True


class ForceOption(CommandLineOption):
    """Disable warnings about suspicious changes for this run."""

    @classmethod
    def apply(cls, args, run):
        """Set this run to not warn about suspicous changes."""
        run.force = True


class PriorityOption(CommandLineOption):
    """Sets the priority for a queued up experiment."""

    short_flag = "P"
    arg = "PRIORITY"
    arg_description = "The (numeric) priority for this run."

    @classmethod
    def apply(cls, args, run):
        """Add priority info for this run."""
        try:
            priority = float(args)
        except ValueError:
            raise ValueError(
                "The PRIORITY argument must be a number! " "(but was '{}')".format(args)
            )
        run.meta_info["priority"] = priority


@cli_option("-e", "--enforce_clean", is_flag=True)
def enforce_clean_option(args, run):
    """Fail if any version control repository is dirty."""

<<<<<<< HEAD
    @classmethod
    def apply(cls, args, run):
        repos = run.experiment_info["repositories"]
        if not repos:
            raise RuntimeError(
                "No version control detected. "
                "Cannot enforce clean repository.\n"
                "Make sure that your sources under VCS and the "
                "corresponding python package is installed."
            )
        else:
            for repo in repos:
                if repo["dirty"]:
                    raise RuntimeError(
                        "EnforceClean: Uncommited changes in "
                        'the "{}" repository.'.format(repo)
                    )


class PrintConfigOption(CommandLineOption):
=======
    try:
        import git  # NOQA
    except ImportError:
        warnings.warn(
            "GitPython must be installed to use the " "--enforce-clean option."
        )
        raise
    repos = run.experiment_info["repositories"]
    if not repos:
        raise RuntimeError(
            "No version control detected. "
            "Cannot enforce clean repository.\n"
            "Make sure that your sources under VCS and the "
            "corresponding python package is installed."
        )
    else:
        for repo in repos:
            if repo["dirty"]:
                raise RuntimeError(
                    "EnforceClean: Uncommited changes in "
                    'the "{}" repository.'.format(repo)
                )


@cli_option("-p", "--print-config", is_flag=True)
def print_config_option(args, run):
>>>>>>> d81cf367
    """Always print the configuration first."""
    print_config(run)
    print("-" * 79)


class NameOption(CommandLineOption):
    """Set the name for this run."""

    arg = "NAME"
    arg_description = "Name for this run."

    @classmethod
    def apply(cls, args, run):
        run.experiment_info["name"] = args
        run.run_logger = run.root_logger.getChild(args)


@cli_option("-C", "--capture")
def capture_option(args, run):
    """
    Control the way stdout and stderr are captured.

    The argument value must be one of [no, sys, fd]
    """
    run.capture_mode = args<|MERGE_RESOLUTION|>--- conflicted
+++ resolved
@@ -5,15 +5,12 @@
 Some further options that add observers to the run are defined alongside those.
 """
 
-<<<<<<< HEAD
-=======
 import warnings
 from typing import Callable
 import inspect
 import re
 
 from sacred.run import Run
->>>>>>> d81cf367
 from sacred.commands import print_config
 from sacred.utils import convert_camel_case_to_snake_case
 
@@ -279,35 +276,6 @@
 def enforce_clean_option(args, run):
     """Fail if any version control repository is dirty."""
 
-<<<<<<< HEAD
-    @classmethod
-    def apply(cls, args, run):
-        repos = run.experiment_info["repositories"]
-        if not repos:
-            raise RuntimeError(
-                "No version control detected. "
-                "Cannot enforce clean repository.\n"
-                "Make sure that your sources under VCS and the "
-                "corresponding python package is installed."
-            )
-        else:
-            for repo in repos:
-                if repo["dirty"]:
-                    raise RuntimeError(
-                        "EnforceClean: Uncommited changes in "
-                        'the "{}" repository.'.format(repo)
-                    )
-
-
-class PrintConfigOption(CommandLineOption):
-=======
-    try:
-        import git  # NOQA
-    except ImportError:
-        warnings.warn(
-            "GitPython must be installed to use the " "--enforce-clean option."
-        )
-        raise
     repos = run.experiment_info["repositories"]
     if not repos:
         raise RuntimeError(
@@ -327,7 +295,6 @@
 
 @cli_option("-p", "--print-config", is_flag=True)
 def print_config_option(args, run):
->>>>>>> d81cf367
     """Always print the configuration first."""
     print_config(run)
     print("-" * 79)
