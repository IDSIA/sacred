--- conflicted
+++ resolved
@@ -331,15 +331,6 @@
     """
     Control the way stdout and stderr are captured.
 
-<<<<<<< HEAD
     The argument value must be one of [no, sys, fd]
     """
-    run.capture_mode = args
-
-
-DEFAULT_COMMAND_LINE_OPTIONS = [debug_option, loglevel_option, capture_option]
-=======
-    @classmethod
-    def apply(cls, args, run):
-        run.capture_mode = args
->>>>>>> 0c8eec6c
+    run.capture_mode = args