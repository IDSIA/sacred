#!/usr/bin/env python
# coding=utf-8
"""This module helps to collect information about the host of an experiment."""

import os
import platform
import re
import subprocess
from xml.etree import ElementTree
import warnings
from typing import List

import cpuinfo

from sacred.utils import optional_kwargs_decorator
from sacred.settings import SETTINGS

__all__ = ("host_info_gatherers", "get_host_info", "host_info_getter")

# Legacy global dict of functions that are used
# to collect the host information.
host_info_gatherers = {}


class IgnoreHostInfo(Exception):
    """Used by host_info_getters to signal that this cannot be gathered."""


class HostInfoGetter:
    def __init__(self, getter_function, name):
        self.getter_function = getter_function
        self.name = name

    def __call__(self):
        return self.getter_function()

    def get_info(self):
        return self.getter_function()


def host_info_gatherer(name):
    def wrapper(f):
        return HostInfoGetter(f, name)
    return wrapper


def check_additional_host_info(additional_host_info: List[HostInfoGetter]):
    names_taken = [x.name for x in _host_info_gatherers_list]
    for getter in additional_host_info:
        if getter.name in names_taken:
            error_msg = (
                'Key {} used in `additional_host_info` already exists as a '
                'default gatherer function. Do not use the following keys: '
                '{}').format(getter.name, names_taken)
            raise KeyError(error_msg)


def get_host_info(additional_host_info: List[HostInfoGetter] = None):
    """Collect some information about the machine this experiment runs on.

    Returns
    -------
    dict
        A dictionary with information about the CPU, the OS and the
        Python version of this machine.

    """
    additional_host_info = additional_host_info or []
    # can't use += because we don't want to modify the mutable argument.
    additional_host_info = additional_host_info + _host_info_gatherers_list
    all_host_info_gatherers = host_info_gatherers.copy()
    for getter in additional_host_info:
        all_host_info_gatherers[getter.name] = getter
    host_info = {}
    for k, v in all_host_info_gatherers.items():
        try:
            host_info[k] = v()
        except IgnoreHostInfo:
            pass
    return host_info


@optional_kwargs_decorator
def host_info_getter(func, name=None):
    """
    The decorated function is added to the process of collecting the host_info.

    This just adds the decorated function to the global
    ``sacred.host_info.host_info_gatherers`` dictionary.
    The functions from that dictionary are used when collecting the host info
    using :py:func:`~sacred.host_info.get_host_info`.

    Parameters
    ----------
    func : callable
        A function that can be called without arguments and returns some
        json-serializable information.
    name : str, optional
        The name of the corresponding entry in host_info.
        Defaults to the name of the function.

    Returns
    -------
    The function itself.

    """
    warnings.warn('The host_info_getter is deprecated. '
                  'Please use the `additional_host_info` argument'
                  ' in the Experiment constructor.', DeprecationWarning)
    name = name or func.__name__
    host_info_gatherers[name] = func
    return func


# #################### Default Host Information ###############################

<<<<<<< HEAD
@host_info_gatherer(name='hostname')
=======

@host_info_getter(name="hostname")
>>>>>>> 2d9031e6
def _hostname():
    return platform.node()


<<<<<<< HEAD
@host_info_gatherer(name='os')
=======
@host_info_getter(name="os")
>>>>>>> 2d9031e6
def _os():
    return [platform.system(), platform.platform()]


<<<<<<< HEAD
@host_info_gatherer(name='python_version')
=======
@host_info_getter(name="python_version")
>>>>>>> 2d9031e6
def _python_version():
    return platform.python_version()


<<<<<<< HEAD
@host_info_gatherer(name='cpu')
=======
@host_info_getter(name="cpu")
>>>>>>> 2d9031e6
def _cpu():
    if platform.system() == "Windows":
        return _get_cpu_by_pycpuinfo()
    try:
        if platform.system() == "Darwin":
            return _get_cpu_by_sysctl()
        elif platform.system() == "Linux":
            return _get_cpu_by_proc_cpuinfo()
    except Exception:
        # Use pycpuinfo only if other ways fail, since it takes about 1 sec
        return _get_cpu_by_pycpuinfo()


<<<<<<< HEAD
@host_info_gatherer(name='gpus')
=======
@host_info_getter(name="gpus")
>>>>>>> 2d9031e6
def _gpus():
    if not SETTINGS.HOST_INFO.INCLUDE_GPU_INFO:
        return

    try:
        xml = subprocess.check_output(["nvidia-smi", "-q", "-x"]).decode()
    except (FileNotFoundError, OSError, subprocess.CalledProcessError):
        raise IgnoreHostInfo()

    gpu_info = {"gpus": []}
    for child in ElementTree.fromstring(xml):
        if child.tag == "driver_version":
            gpu_info["driver_version"] = child.text
        if child.tag != "gpu":
            continue
        gpu = {
            "model": child.find("product_name").text,
            "total_memory": int(
                child.find("fb_memory_usage").find("total").text.split()[0]
            ),
            "persistence_mode": (child.find("persistence_mode").text == "Enabled"),
        }
        gpu_info["gpus"].append(gpu)

    return gpu_info


<<<<<<< HEAD
@host_info_gatherer(name='ENV')
=======
@host_info_getter(name="ENV")
>>>>>>> 2d9031e6
def _environment():
    keys_to_capture = SETTINGS.HOST_INFO.CAPTURED_ENV
    return {k: os.environ[k] for k in keys_to_capture if k in os.environ}


_host_info_gatherers_list = [_hostname,
                             _os,
                             _python_version,
                             _cpu,
                             _gpus,
                             _environment]

# ################### Get CPU Information ###############################


def _get_cpu_by_sysctl():
    os.environ["PATH"] += ":/usr/sbin"
    command = ["sysctl", "-n", "machdep.cpu.brand_string"]
    return subprocess.check_output(command).decode().strip()


def _get_cpu_by_proc_cpuinfo():
    command = ["cat", "/proc/cpuinfo"]
    all_info = subprocess.check_output(command).decode()
    model_pattern = re.compile(r"^\s*model name\s*:")
    for line in all_info.split("\n"):
        if model_pattern.match(line):
            return model_pattern.sub("", line, 1).strip()


def _get_cpu_by_pycpuinfo():
    return cpuinfo.get_cpu_info().get("brand", "Unknown")<|MERGE_RESOLUTION|>--- conflicted
+++ resolved
@@ -1,231 +1,207 @@
-#!/usr/bin/env python
-# coding=utf-8
-"""This module helps to collect information about the host of an experiment."""
-
-import os
-import platform
-import re
-import subprocess
-from xml.etree import ElementTree
-import warnings
-from typing import List
-
-import cpuinfo
-
-from sacred.utils import optional_kwargs_decorator
-from sacred.settings import SETTINGS
-
-__all__ = ("host_info_gatherers", "get_host_info", "host_info_getter")
-
-# Legacy global dict of functions that are used
-# to collect the host information.
-host_info_gatherers = {}
-
-
-class IgnoreHostInfo(Exception):
-    """Used by host_info_getters to signal that this cannot be gathered."""
-
-
-class HostInfoGetter:
-    def __init__(self, getter_function, name):
-        self.getter_function = getter_function
-        self.name = name
-
-    def __call__(self):
-        return self.getter_function()
-
-    def get_info(self):
-        return self.getter_function()
-
-
-def host_info_gatherer(name):
-    def wrapper(f):
-        return HostInfoGetter(f, name)
-    return wrapper
-
-
-def check_additional_host_info(additional_host_info: List[HostInfoGetter]):
-    names_taken = [x.name for x in _host_info_gatherers_list]
-    for getter in additional_host_info:
-        if getter.name in names_taken:
-            error_msg = (
-                'Key {} used in `additional_host_info` already exists as a '
-                'default gatherer function. Do not use the following keys: '
-                '{}').format(getter.name, names_taken)
-            raise KeyError(error_msg)
-
-
-def get_host_info(additional_host_info: List[HostInfoGetter] = None):
-    """Collect some information about the machine this experiment runs on.
-
-    Returns
-    -------
-    dict
-        A dictionary with information about the CPU, the OS and the
-        Python version of this machine.
-
-    """
-    additional_host_info = additional_host_info or []
-    # can't use += because we don't want to modify the mutable argument.
-    additional_host_info = additional_host_info + _host_info_gatherers_list
-    all_host_info_gatherers = host_info_gatherers.copy()
-    for getter in additional_host_info:
-        all_host_info_gatherers[getter.name] = getter
-    host_info = {}
-    for k, v in all_host_info_gatherers.items():
-        try:
-            host_info[k] = v()
-        except IgnoreHostInfo:
-            pass
-    return host_info
-
-
-@optional_kwargs_decorator
-def host_info_getter(func, name=None):
-    """
-    The decorated function is added to the process of collecting the host_info.
-
-    This just adds the decorated function to the global
-    ``sacred.host_info.host_info_gatherers`` dictionary.
-    The functions from that dictionary are used when collecting the host info
-    using :py:func:`~sacred.host_info.get_host_info`.
-
-    Parameters
-    ----------
-    func : callable
-        A function that can be called without arguments and returns some
-        json-serializable information.
-    name : str, optional
-        The name of the corresponding entry in host_info.
-        Defaults to the name of the function.
-
-    Returns
-    -------
-    The function itself.
-
-    """
-    warnings.warn('The host_info_getter is deprecated. '
-                  'Please use the `additional_host_info` argument'
-                  ' in the Experiment constructor.', DeprecationWarning)
-    name = name or func.__name__
-    host_info_gatherers[name] = func
-    return func
-
-
-# #################### Default Host Information ###############################
-
-<<<<<<< HEAD
-@host_info_gatherer(name='hostname')
-=======
-
-@host_info_getter(name="hostname")
->>>>>>> 2d9031e6
-def _hostname():
-    return platform.node()
-
-
-<<<<<<< HEAD
-@host_info_gatherer(name='os')
-=======
-@host_info_getter(name="os")
->>>>>>> 2d9031e6
-def _os():
-    return [platform.system(), platform.platform()]
-
-
-<<<<<<< HEAD
-@host_info_gatherer(name='python_version')
-=======
-@host_info_getter(name="python_version")
->>>>>>> 2d9031e6
-def _python_version():
-    return platform.python_version()
-
-
-<<<<<<< HEAD
-@host_info_gatherer(name='cpu')
-=======
-@host_info_getter(name="cpu")
->>>>>>> 2d9031e6
-def _cpu():
-    if platform.system() == "Windows":
-        return _get_cpu_by_pycpuinfo()
-    try:
-        if platform.system() == "Darwin":
-            return _get_cpu_by_sysctl()
-        elif platform.system() == "Linux":
-            return _get_cpu_by_proc_cpuinfo()
-    except Exception:
-        # Use pycpuinfo only if other ways fail, since it takes about 1 sec
-        return _get_cpu_by_pycpuinfo()
-
-
-<<<<<<< HEAD
-@host_info_gatherer(name='gpus')
-=======
-@host_info_getter(name="gpus")
->>>>>>> 2d9031e6
-def _gpus():
-    if not SETTINGS.HOST_INFO.INCLUDE_GPU_INFO:
-        return
-
-    try:
-        xml = subprocess.check_output(["nvidia-smi", "-q", "-x"]).decode()
-    except (FileNotFoundError, OSError, subprocess.CalledProcessError):
-        raise IgnoreHostInfo()
-
-    gpu_info = {"gpus": []}
-    for child in ElementTree.fromstring(xml):
-        if child.tag == "driver_version":
-            gpu_info["driver_version"] = child.text
-        if child.tag != "gpu":
-            continue
-        gpu = {
-            "model": child.find("product_name").text,
-            "total_memory": int(
-                child.find("fb_memory_usage").find("total").text.split()[0]
-            ),
-            "persistence_mode": (child.find("persistence_mode").text == "Enabled"),
-        }
-        gpu_info["gpus"].append(gpu)
-
-    return gpu_info
-
-
-<<<<<<< HEAD
-@host_info_gatherer(name='ENV')
-=======
-@host_info_getter(name="ENV")
->>>>>>> 2d9031e6
-def _environment():
-    keys_to_capture = SETTINGS.HOST_INFO.CAPTURED_ENV
-    return {k: os.environ[k] for k in keys_to_capture if k in os.environ}
-
-
-_host_info_gatherers_list = [_hostname,
-                             _os,
-                             _python_version,
-                             _cpu,
-                             _gpus,
-                             _environment]
-
-# ################### Get CPU Information ###############################
-
-
-def _get_cpu_by_sysctl():
-    os.environ["PATH"] += ":/usr/sbin"
-    command = ["sysctl", "-n", "machdep.cpu.brand_string"]
-    return subprocess.check_output(command).decode().strip()
-
-
-def _get_cpu_by_proc_cpuinfo():
-    command = ["cat", "/proc/cpuinfo"]
-    all_info = subprocess.check_output(command).decode()
-    model_pattern = re.compile(r"^\s*model name\s*:")
-    for line in all_info.split("\n"):
-        if model_pattern.match(line):
-            return model_pattern.sub("", line, 1).strip()
-
-
-def _get_cpu_by_pycpuinfo():
-    return cpuinfo.get_cpu_info().get("brand", "Unknown")+#!/usr/bin/env python
+# coding=utf-8
+"""This module helps to collect information about the host of an experiment."""
+
+import os
+import platform
+import re
+import subprocess
+from xml.etree import ElementTree
+import warnings
+from typing import List
+
+import cpuinfo
+
+from sacred.utils import optional_kwargs_decorator
+from sacred.settings import SETTINGS
+
+__all__ = ("host_info_gatherers", "get_host_info", "host_info_getter")
+
+# Legacy global dict of functions that are used
+# to collect the host information.
+host_info_gatherers = {}
+
+
+class IgnoreHostInfo(Exception):
+    """Used by host_info_getters to signal that this cannot be gathered."""
+
+
+class HostInfoGetter:
+    def __init__(self, getter_function, name):
+        self.getter_function = getter_function
+        self.name = name
+
+    def __call__(self):
+        return self.getter_function()
+
+    def get_info(self):
+        return self.getter_function()
+
+
+def host_info_gatherer(name):
+    def wrapper(f):
+        return HostInfoGetter(f, name)
+
+    return wrapper
+
+
+def check_additional_host_info(additional_host_info: List[HostInfoGetter]):
+    names_taken = [x.name for x in _host_info_gatherers_list]
+    for getter in additional_host_info:
+        if getter.name in names_taken:
+            error_msg = (
+                "Key {} used in `additional_host_info` already exists as a "
+                "default gatherer function. Do not use the following keys: "
+                "{}"
+            ).format(getter.name, names_taken)
+            raise KeyError(error_msg)
+
+
+def get_host_info(additional_host_info: List[HostInfoGetter] = None):
+    """Collect some information about the machine this experiment runs on.
+
+    Returns
+    -------
+    dict
+        A dictionary with information about the CPU, the OS and the
+        Python version of this machine.
+
+    """
+    additional_host_info = additional_host_info or []
+    # can't use += because we don't want to modify the mutable argument.
+    additional_host_info = additional_host_info + _host_info_gatherers_list
+    all_host_info_gatherers = host_info_gatherers.copy()
+    for getter in additional_host_info:
+        all_host_info_gatherers[getter.name] = getter
+    host_info = {}
+    for k, v in all_host_info_gatherers.items():
+        try:
+            host_info[k] = v()
+        except IgnoreHostInfo:
+            pass
+    return host_info
+
+
+@optional_kwargs_decorator
+def host_info_getter(func, name=None):
+    """
+    The decorated function is added to the process of collecting the host_info.
+
+    This just adds the decorated function to the global
+    ``sacred.host_info.host_info_gatherers`` dictionary.
+    The functions from that dictionary are used when collecting the host info
+    using :py:func:`~sacred.host_info.get_host_info`.
+
+    Parameters
+    ----------
+    func : callable
+        A function that can be called without arguments and returns some
+        json-serializable information.
+    name : str, optional
+        The name of the corresponding entry in host_info.
+        Defaults to the name of the function.
+
+    Returns
+    -------
+    The function itself.
+
+    """
+    warnings.warn(
+        "The host_info_getter is deprecated. "
+        "Please use the `additional_host_info` argument"
+        " in the Experiment constructor.",
+        DeprecationWarning,
+    )
+    name = name or func.__name__
+    host_info_gatherers[name] = func
+    return func
+
+
+# #################### Default Host Information ###############################
+
+
+@host_info_gatherer(name="hostname")
+def _hostname():
+    return platform.node()
+
+
+@host_info_gatherer(name="os")
+def _os():
+    return [platform.system(), platform.platform()]
+
+
+@host_info_gatherer(name="python_version")
+def _python_version():
+    return platform.python_version()
+
+
+@host_info_gatherer(name="cpu")
+def _cpu():
+    if platform.system() == "Windows":
+        return _get_cpu_by_pycpuinfo()
+    try:
+        if platform.system() == "Darwin":
+            return _get_cpu_by_sysctl()
+        elif platform.system() == "Linux":
+            return _get_cpu_by_proc_cpuinfo()
+    except Exception:
+        # Use pycpuinfo only if other ways fail, since it takes about 1 sec
+        return _get_cpu_by_pycpuinfo()
+
+
+@host_info_gatherer(name="gpus")
+def _gpus():
+    if not SETTINGS.HOST_INFO.INCLUDE_GPU_INFO:
+        return
+
+    try:
+        xml = subprocess.check_output(["nvidia-smi", "-q", "-x"]).decode()
+    except (FileNotFoundError, OSError, subprocess.CalledProcessError):
+        raise IgnoreHostInfo()
+
+    gpu_info = {"gpus": []}
+    for child in ElementTree.fromstring(xml):
+        if child.tag == "driver_version":
+            gpu_info["driver_version"] = child.text
+        if child.tag != "gpu":
+            continue
+        gpu = {
+            "model": child.find("product_name").text,
+            "total_memory": int(
+                child.find("fb_memory_usage").find("total").text.split()[0]
+            ),
+            "persistence_mode": (child.find("persistence_mode").text == "Enabled"),
+        }
+        gpu_info["gpus"].append(gpu)
+
+    return gpu_info
+
+
+@host_info_gatherer(name="ENV")
+def _environment():
+    keys_to_capture = SETTINGS.HOST_INFO.CAPTURED_ENV
+    return {k: os.environ[k] for k in keys_to_capture if k in os.environ}
+
+
+_host_info_gatherers_list = [_hostname, _os, _python_version, _cpu, _gpus, _environment]
+
+# ################### Get CPU Information ###############################
+
+
+def _get_cpu_by_sysctl():
+    os.environ["PATH"] += ":/usr/sbin"
+    command = ["sysctl", "-n", "machdep.cpu.brand_string"]
+    return subprocess.check_output(command).decode().strip()
+
+
+def _get_cpu_by_proc_cpuinfo():
+    command = ["cat", "/proc/cpuinfo"]
+    all_info = subprocess.check_output(command).decode()
+    model_pattern = re.compile(r"^\s*model name\s*:")
+    for line in all_info.split("\n"):
+        if model_pattern.match(line):
+            return model_pattern.sub("", line, 1).strip()
+
+
+def _get_cpu_by_pycpuinfo():
+    return cpuinfo.get_cpu_info().get("brand", "Unknown")