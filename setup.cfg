[bdist_wheel]
universal=1
[tool:pytest]
pep8ignore =
    tests/test_config/test_config_scope.py ALL  # Lots of errors that need to be there for testing
    build/* ALL
    dist/* ALL
    sacred.egg-info/* ALL
[flake8]
<<<<<<< HEAD
ignore = D100,D101,D102,D103,D104,D105,D203,D401,F821,E722 \
         # flake8 default ignores:
         E121,E123,E126,E226,E24,E704,W503,W504
=======
ignore = D100,D101,D102,D103,D104,D105,D203,D401,F821,W504,E722,W503,E203,E501
>>>>>>> 2d9031e6
<|MERGE_RESOLUTION|>--- conflicted
+++ resolved
@@ -1,16 +1,12 @@
-[bdist_wheel]
-universal=1
-[tool:pytest]
-pep8ignore =
-    tests/test_config/test_config_scope.py ALL  # Lots of errors that need to be there for testing
-    build/* ALL
-    dist/* ALL
-    sacred.egg-info/* ALL
-[flake8]
-<<<<<<< HEAD
-ignore = D100,D101,D102,D103,D104,D105,D203,D401,F821,E722 \
-         # flake8 default ignores:
-         E121,E123,E126,E226,E24,E704,W503,W504
-=======
-ignore = D100,D101,D102,D103,D104,D105,D203,D401,F821,W504,E722,W503,E203,E501
->>>>>>> 2d9031e6
+[bdist_wheel]
+universal=1
+[tool:pytest]
+pep8ignore =
+    tests/test_config/test_config_scope.py ALL  # Lots of errors that need to be there for testing
+    build/* ALL
+    dist/* ALL
+    sacred.egg-info/* ALL
+[flake8]
+ignore = D100,D101,D102,D103,D104,D105,D203,D401,F821,E722 \
+         # flake8 default ignores:
+         E121,E123,E126,E226,E24,E704,W503,W504