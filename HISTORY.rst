--- conflicted
+++ resolved
@@ -1,13 +1,10 @@
 Release History
 ---------------
 
-<<<<<<< HEAD
-=======
 0.6.10 (2016-??-??)
 +++++++++++++++++++
 * Bugfix: fixed a problem when trying  to set the loglevel to DEBUG
 
->>>>>>> ab23a0fd
 0.6.9 (2016-01-16)
 ++++++++++++++++++
 * Bugfix: fixed support for ``@ex.named_config`` (was broken by 0.6.8)
