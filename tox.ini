# Tox (http://tox.testrun.org/) is a tool for running tests
# in multiple virtualenvs. This configuration file will run the
# test suite on all supported python versions. To use it, "pip install tox"
# and then run "tox" from this directory.

[tox]
<<<<<<< HEAD
envlist = py37, py38, py39, py310, setup, flake8, numpy-120, numpy-121, numpy-122, numpy-123, tensorflow-26, tensorflow-27, tensorflow-28, tensorflow-29, pint-0191
=======
envlist = py38, py39, py310, setup, flake8, numpy-120, numpy-121, numpy-122, numpy-123, tensorflow-26, tensorflow-27, tensorflow-28, tensorflow-29
>>>>>>> ff189c55

[testenv]
deps =
    -rdev-requirements.txt
commands =
    pytest \
        {posargs} # substitute with tox' positional arguments

[testenv:numpy-120]
basepython = python
deps =
    -rdev-requirements.txt
    numpy~=1.20.0
commands =
    pytest tests/test_config {posargs}

[testenv:numpy-121]
basepython = python
deps =
    -rdev-requirements.txt
    numpy~=1.21.0
commands =
    pytest tests/test_config {posargs}

[testenv:numpy-122]
basepython = python
deps =
    -rdev-requirements.txt
    numpy~=1.22.0
commands =
    pytest tests/test_config {posargs}

[testenv:numpy-123]
basepython = python
deps =
    -rdev-requirements.txt
    numpy~=1.23.0
commands =
    pytest tests/test_config {posargs}

[testenv:tensorflow-115]
basepython = python
deps =
    -rdev-requirements.txt
    tensorflow~=1.15.0
commands =
    pytest tests/test_stflow tests/test_optional.py \
        {posargs}

[testenv:tensorflow-26]
basepython = python
deps =
    -rdev-requirements.txt
    tensorflow~=2.6.0
commands =
    pytest tests/test_stflow tests/test_optional.py \
        {posargs}

[testenv:tensorflow-27]
basepython = python
deps =
    -rdev-requirements.txt
    tensorflow~=2.7.0
commands =
    pytest tests/test_stflow tests/test_optional.py \
        {posargs}

[testenv:tensorflow-28]
basepython = python
deps =
    -rdev-requirements.txt
    tensorflow~=2.8.0
commands =
    pytest tests/test_stflow tests/test_optional.py \
        {posargs}

[testenv:tensorflow-29]
basepython = python
deps =
    -rdev-requirements.txt
    tensorflow~=2.9.0
commands =
    pytest tests/test_stflow tests/test_optional.py \
        {posargs}

[testenv:pint-0191]
basepython = python
deps =
    -rdev-requirements.txt
    pint~=0.19.1
commands =
    pytest tests/test_stflow tests/test_optional.py \
        {posargs}

[testenv:setup]
basepython = python
deps =
    pytest==7.1.2
    mock
commands =
    pytest {posargs}

[testenv:flake8]
basepython = python
deps =
    flake8
    pep8-naming
    mccabe
    flake8-docstrings

commands =
    flake8 sacred

[testenv:black]
basepython = python
deps =
    black
commands =
    black --check sacred/ tests/

[testenv:coverage]
passenv = TRAVIS TRAVIS_*
basepython = python
deps =
    -rdev-requirements.txt
    pytest-cov
    coveralls

commands =
    pytest \
        --cov sacred \
        {posargs}
    - coveralls<|MERGE_RESOLUTION|>--- conflicted
+++ resolved
@@ -4,11 +4,7 @@
 # and then run "tox" from this directory.
 
 [tox]
-<<<<<<< HEAD
-envlist = py37, py38, py39, py310, setup, flake8, numpy-120, numpy-121, numpy-122, numpy-123, tensorflow-26, tensorflow-27, tensorflow-28, tensorflow-29, pint-0191
-=======
-envlist = py38, py39, py310, setup, flake8, numpy-120, numpy-121, numpy-122, numpy-123, tensorflow-26, tensorflow-27, tensorflow-28, tensorflow-29
->>>>>>> ff189c55
+envlist = py38, py39, py310, setup, flake8, numpy-120, numpy-121, numpy-122, numpy-123, tensorflow-26, tensorflow-27, tensorflow-28, tensorflow-29, pint-0191
 
 [testenv]
 deps =
